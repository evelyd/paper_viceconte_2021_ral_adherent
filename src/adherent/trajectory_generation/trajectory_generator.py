# SPDX-FileCopyrightText: Fondazione Istituto Italiano di Tecnologia
# SPDX-License-Identifier: BSD-3-Clause

# Use tf version 2.3.0 as 1.x
import tensorflow.compat.v1 as tf
tf.disable_v2_behavior()

import os
import math
import json
import yarp
import numpy as np
from typing import List, Dict
from scenario import gazebo as scenario
from dataclasses import dataclass, field
from gym_ignition.rbd.idyntree import numpy
from gym_ignition.rbd.conversions import Rotation
from gym_ignition.rbd.conversions import Transform
from adherent.MANN.utils import denormalize
from gym_ignition.rbd.conversions import Quaternion
from adherent.MANN.utils import read_from_file
from adherent.data_processing.utils import iCub
from gym_ignition.rbd.idyntree import kindyncomputations
<<<<<<< HEAD
from adherent.data_processing.utils import rotation_2D
from adherent.trajectory_generation.utils import define_initial_base_height, trajectory_blending
=======
from adherent.trajectory_generation.utils import trajectory_blending
>>>>>>> 63dc0611
from adherent.trajectory_generation.utils import load_output_mean_and_std
from adherent.trajectory_generation.utils import load_component_wise_input_mean_and_std

import matplotlib as mpl
mpl.rcParams['toolbar'] = 'None'
import matplotlib.pyplot as plt


@dataclass
class StorageHandler:
    """Class to store all the quantities relevant in the trajectory generation pipeline and save data."""

    # Storage paths for the footsteps, postural, joystick input and blending coefficients
    footsteps_path: str
    postural_path: str
    joystick_input_path: str
    blending_coefficients_path: str

    # Storage dictionaries for footsteps, postural, joystick input and blending coefficients
    footsteps: Dict = field(default_factory=lambda: {'l_foot': [], 'r_foot': []})
    posturals: Dict = field(default_factory=lambda: {'base': [], 'joints': [], 'links': [], 'com': []})
<<<<<<< HEAD
    joystick_inputs: Dict = field(default_factory=lambda: {'raw_data': [], 'base_heights': [], 'quad_bezier': [], 'base_velocities': [], 'facing_dirs': []})
=======
    joystick_inputs: Dict = field(default_factory=lambda: {'raw_data': [], 'base_velocities': [], 'base_angular_velocities': []})
>>>>>>> 63dc0611
    blending_coeffs: Dict = field(default_factory=lambda: {'w_1': [], 'w_2': [], 'w_3': [], 'w_4': []})

    @staticmethod
    def build(storage_path: str) -> "StorageHandler":
        """Build an instance of StorageHandler."""

        # Storage paths for the footsteps, postural, joystick input and blending coefficients
        footsteps_path = os.path.join(storage_path, "footsteps.txt")
        postural_path = os.path.join(storage_path, "postural.txt")
        joystick_input_path = os.path.join(storage_path, "joystick_input.txt")
        blending_coefficients_path = os.path.join(storage_path, "blending_coefficients.txt")

        return StorageHandler(footsteps_path,
                              postural_path,
                              joystick_input_path,
                              blending_coefficients_path)

<<<<<<< HEAD
    def update_joystick_inputs_storage(self, raw_data: List, base_heights: List, quad_bezier: List, base_velocities: List, facing_dirs: List) -> None:
        """Update the storage of the joystick inputs."""

        self.joystick_inputs["raw_data"].append(raw_data)
        self.joystick_inputs["base_heights"].append(base_heights)
        self.joystick_inputs["quad_bezier"].append(quad_bezier)
=======
    def update_joystick_inputs_storage(self, raw_data: List, base_velocities: List, base_angular_velocities: List) -> None:
        """Update the storage of the joystick inputs."""

        self.joystick_inputs["raw_data"].append(raw_data)
>>>>>>> 63dc0611
        self.joystick_inputs["base_velocities"].append(base_velocities)
        self.joystick_inputs["base_angular_velocities"].append(base_angular_velocities)

    def update_blending_coefficients_storage(self, blending_coefficients: List) -> None:
        """Update the storage of the blending coefficients."""

        self.blending_coeffs["w_1"].append(float(blending_coefficients[0][0]))
        self.blending_coeffs["w_2"].append(float(blending_coefficients[0][1]))
        self.blending_coeffs["w_3"].append(float(blending_coefficients[0][2]))
        self.blending_coeffs["w_4"].append(float(blending_coefficients[0][3]))

    def update_footsteps_storage(self, support_foot: str, footstep: Dict) -> None:
        """Add a footstep to the footsteps storage."""

        self.footsteps[support_foot].append(footstep)

    def replace_footsteps_storage(self, footsteps: Dict) -> None:
        """Replace the storage of footsteps with an updated footsteps list."""

        self.footsteps = footsteps

    def update_posturals_storage(self, base: Dict, joints: Dict, links: Dict, com: List) -> None:
        """Update the storage of the posturals."""

        self.posturals["base"].append(base)
        self.posturals["joints"].append(joints)
        self.posturals["links"].append(links)
        self.posturals["com"].append(com)

    def save_data_as_json(self) -> None:
        """Save all the stored data using the json format."""

        # Save footsteps
        with open(self.footsteps_path, 'w') as outfile:
            json.dump(self.footsteps, outfile)

        # Save postural
        with open(self.postural_path, 'w') as outfile:
            json.dump(self.posturals, outfile)

        # Save joystick inputs
        with open(self.joystick_input_path, 'w') as outfile:
            json.dump(self.joystick_inputs, outfile)

        # Save blending coefficients
        with open(self.blending_coefficients_path, 'w') as outfile:
            json.dump(self.blending_coeffs, outfile)

        # Debug
        input("\nData have been saved. Press Enter to continue the trajectory generation.")


@dataclass
class FootstepsExtractor:
    """Class to extract the footsteps from the generated trajectory."""

    # Auxiliary variables for the footsteps update before saving
    nominal_DS_duration: float
    difference_position_threshold: float

    # Auxiliary variables to handle the footsteps deactivation time
    difference_height_norm_threshold: bool
    waiting_for_deactivation_time: bool = False

    @staticmethod
    def build(nominal_DS_duration: float = 0.04,
              difference_position_threshold: float = 0.04,
              difference_height_norm_threshold: bool = 0.005) -> "FootstepsExtractor":
        """Build an instance of FootstepsExtractor."""

        return FootstepsExtractor(nominal_DS_duration=nominal_DS_duration,
                                  difference_position_threshold=difference_position_threshold,
                                  difference_height_norm_threshold=difference_height_norm_threshold)

    def should_update_footstep_deactivation_time(self, kindyn: kindyncomputations.KinDynComputations) -> bool:
        """Check whether the deactivation time of the last footstep needs to be updated."""

        # Retrieve the transformation from the world frame to the base frame
        world_H_base = kindyn.get_world_base_transform()

        # Compute right foot height
        base_H_r_foot = kindyn.get_relative_transform(ref_frame_name="root_link", frame_name="r_foot")
        W_H_RF = world_H_base.dot(base_H_r_foot)
        W_right_foot_pos = W_H_RF [0:3, -1]
        right_foot_height = W_right_foot_pos[2]

        # Compute left foot height
        base_H_l_foot = kindyn.get_relative_transform(ref_frame_name="root_link", frame_name="l_foot")
        W_H_LF = world_H_base.dot(base_H_l_foot)
        W_left_foot_pos = W_H_LF[0:3, -1]
        left_foot_height = W_left_foot_pos[2]

        # Compute the difference in height between the feet
        difference_height_norm = np.linalg.norm(left_foot_height - right_foot_height)

        # If the height difference is above a threshold and a foot is being detached, the deactivation
        # time of the last footstep related to the detaching foot needs to be updated
        if self.waiting_for_deactivation_time and difference_height_norm > self.difference_height_norm_threshold:
            self.waiting_for_deactivation_time = False
            return True

        return False

    def create_new_footstep(self, kindyn: kindyncomputations.KinDynComputations,
                            support_foot: str, activation_time: float) -> Dict:
        """Retrieve the information related to a new footstep."""

        new_footstep = {}

        # Compute new footstep 3D and 2D position
        world_H_base = kindyn.get_world_base_transform()
        base_H_support_foot = kindyn.get_relative_transform(ref_frame_name="root_link", frame_name=support_foot)
        W_H_SF = world_H_base.dot(base_H_support_foot)
        support_foot_pos = W_H_SF[0:3, -1]
        support_foot_ground_pos = [support_foot_pos[0], support_foot_pos[1]]
        new_footstep["3D_pos"] = list(support_foot_pos)
        new_footstep["2D_pos"] = support_foot_ground_pos

        # Compute new footstep 3D and 2D orientation
        support_foot_quat = Quaternion.from_matrix(W_H_SF[0:3, 0:3])
        W_R_SF = Rotation.from_quat(Quaternion.to_xyzw(np.asarray(support_foot_quat)))
        W_RPY_SF = Rotation.as_euler(W_R_SF, 'xyz')
        new_footstep["3D_orient"] = W_R_SF.as_matrix().tolist()
        new_footstep["2D_orient"] = W_RPY_SF[2]

        # Assign new footstep activation time
        new_footstep["activation_time"] = activation_time

        # Use a temporary flag indicating that the deactivation time has not been computed yet
        new_footstep["deactivation_time"] = -1

        # Set the flag indicating that the last footstep has no deactivation time yet accordingly
        self.waiting_for_deactivation_time = True

        return new_footstep

    def update_footsteps(self, final_deactivation_time: float, footsteps: Dict) -> Dict:
        """Update the footsteps list before saving data by replacing temporary deactivation times (if any) and
        merging footsteps which are too close each other in order to avoid unintended footsteps on the spot.
        """

        # Update the deactivation time of the last footstep of each foot (they need to coincide to be processed
        # properly in the trajectory control layer)
        for foot in footsteps.keys():
            footsteps[foot][-1]["deactivation_time"] = final_deactivation_time

        # Replace temporary deactivation times in the footsteps list (if any)
        updated_footsteps = self.replace_temporary_deactivation_times(footsteps=footsteps)

        # Merge footsteps which are too close each other
        updated_footsteps = self.merge_close_footsteps(final_deactivation_time=final_deactivation_time,
                                                       footsteps=updated_footsteps)

        return updated_footsteps

    def replace_temporary_deactivation_times(self, footsteps: Dict) -> Dict:
        """Replace temporary footstep deactivation times that may not have been updated properly."""

        # Map from one foot to the other
        other_foot = {"l_foot": "r_foot", "r_foot": "l_foot"}

        for foot in ["l_foot","r_foot"]:

            for footstep in footsteps[foot]:

                # If a temporary footstep deactivation time is detected
                if footstep["deactivation_time"] == -1:

                    # Retrieve the footstep activation time
                    current_activation_time = footstep["activation_time"]

                    for footstep_other_foot in footsteps[other_foot[foot]]:

                        # Retrieve the activation time of the next footstep of the other foot
                        other_foot_activation_time = footstep_other_foot["activation_time"]

                        if other_foot_activation_time > current_activation_time:

                            # Update the deactivation time so to have a double support (DS) phase of the nominal duration
                            current_deactivation_time = other_foot_activation_time + self.nominal_DS_duration
                            footstep["deactivation_time"] = current_deactivation_time

                            break

        return footsteps

    def merge_close_footsteps(self, final_deactivation_time: float, footsteps: Dict) -> Dict:
        """Merge footsteps that are too close each other in order to avoid unintended footsteps on the spot."""

        # Initialize updated footsteps list
        updated_footsteps = {"l_foot": [], "r_foot": []}

        for foot in footsteps.keys():

            # Auxiliary variable to handle footsteps update
            skip_next_contact = False

            for i in range(len(footsteps[foot]) - 1):

                if skip_next_contact:
                    skip_next_contact = False
                    continue

                # Compute the norm of the difference in position between consecutive footsteps of the same foot
                current_footstep_position = np.array(footsteps[foot][i]["2D_pos"])
                next_footstep_position = np.array(footsteps[foot][i + 1]["2D_pos"])
                difference_position = np.linalg.norm(current_footstep_position - next_footstep_position)

                if difference_position >= self.difference_position_threshold:

                    # Do not update footsteps which are not enough close each other
                    updated_footsteps[foot].append(footsteps[foot][i])

                else:

                    # Merge footsteps which are close each other: the duration of the current footstep is extended
                    # till the end of the subsequent footstep
                    updated_footstep = footsteps[foot][i]
                    updated_footstep["deactivation_time"] = footsteps[foot][i + 1]["deactivation_time"]
                    updated_footsteps[foot].append(updated_footstep)
                    skip_next_contact = True

            # If the last updated footstep ends before the final deactivation time, add the last original footstep
            # to the updated list of footsteps
            if updated_footsteps[foot][-1]["deactivation_time"] != final_deactivation_time:
                updated_footsteps[foot].append(footsteps[foot][-1])

        return updated_footsteps


@dataclass
class PosturalExtractor:
    """Class to extract the postural from the generated trajectory."""

    @staticmethod
    def build() -> "PosturalExtractor":
        """Build an instance of PosturalExtractor."""

        return PosturalExtractor()

    @staticmethod
    def create_new_posturals(base_position: List, base_quaternion: List, joint_positions: List, controlled_joints: List,
                             kindyn: kindyncomputations.KinDynComputations, link_names: List) -> (List, List, List, List):
        """Retrieve the information related to a new set of postural terms."""

        # Store the postural term related to the base position and orientation
        new_base_postural = {"postion": list(base_position), "wxyz_quaternions": list(base_quaternion)}

        # Store the postural term related to the joint angles
        new_joints_postural = {controlled_joints[k]: joint_positions[k] for k in range(len(controlled_joints))}

        # Store the postural term related to the link orientations
        new_links_postural = {}
        world_H_base = kindyn.get_world_base_transform()
        for link_name in link_names:
            base_H_link = kindyn.get_relative_transform(ref_frame_name="root_link", frame_name=link_name)
            world_H_link = world_H_base.dot(base_H_link)
            new_links_postural[link_name] = list(Quaternion.from_matrix(world_H_link[0:3, 0:3]))

        # Store the postural term related to the com positions
        new_com_postural = list(kindyn.get_com_position())

        return new_base_postural, new_joints_postural, new_links_postural, new_com_postural


@dataclass
class KinematicComputations:
    """Class for the kinematic computations exploited within the trajectory generation pipeline to compute
    kinematically-feasible base motions.
    """

    kindyn: kindyncomputations.KinDynComputations

    # Footsteps and postural extractors
    footsteps_extractor: FootstepsExtractor
    postural_extractor: PosturalExtractor

    # Simulated robot (for visualization only)
    icub: iCub
    controlled_joints: List
    gazebo: scenario.GazeboSimulator

    # Support foot and support vertex related quantities
    local_foot_vertices_pos: List
    support_vertex_prev: int = 0
    support_vertex: int = 0
    support_foot_prev: str = "r_foot"
    support_foot: str = "r_foot"
    support_foot_pos: float = 0
    support_vertex_pos: float = 0
    support_vertex_offset: float = 0

    @staticmethod
    def build(kindyn: kindyncomputations.KinDynComputations,
              local_foot_vertices_pos: List,
              icub: iCub,
              gazebo: scenario.GazeboSimulator,
              nominal_DS_duration: float = 0.04,
              difference_position_threshold: float = 0.04,
              difference_height_norm_threshold: bool = 0.005) -> "KinematicComputations":
        """Build an instance of KinematicComputations."""

        footsteps_extractor = FootstepsExtractor.build(nominal_DS_duration=nominal_DS_duration,
                                                       difference_position_threshold=difference_position_threshold,
                                                       difference_height_norm_threshold=difference_height_norm_threshold)
        postural_extractor = PosturalExtractor.build()

        return KinematicComputations(kindyn=kindyn,
                                     footsteps_extractor=footsteps_extractor,
                                     postural_extractor=postural_extractor,
                                     local_foot_vertices_pos=local_foot_vertices_pos,
                                     icub=icub,
                                     controlled_joints=icub.joint_names(),
                                     gazebo=gazebo)

    def compute_W_vertices_pos(self) -> List:
        """Compute the feet vertices positions in the world (W) frame."""

        # Retrieve the transformation from the world to the base frame
        world_H_base = self.kindyn.get_world_base_transform()

        # Retrieve front-left (FL), front-right (FR), back-left (BL) and back-right (BR) vertices in the foot frame
        FL_vertex_pos = self.local_foot_vertices_pos[0]
        FR_vertex_pos = self.local_foot_vertices_pos[1]
        BL_vertex_pos = self.local_foot_vertices_pos[2]
        BR_vertex_pos = self.local_foot_vertices_pos[3]

        # Compute right foot (RF) transform w.r.t. the world (W) frame
        base_H_r_foot = self.kindyn.get_relative_transform(ref_frame_name="root_link", frame_name="r_foot")
        W_H_RF = world_H_base.dot(base_H_r_foot)

        # Get the right-foot vertices positions in the world frame
        W_RFL_vertex_pos_hom = W_H_RF @ np.concatenate((FL_vertex_pos, [1]))
        W_RFR_vertex_pos_hom = W_H_RF @ np.concatenate((FR_vertex_pos, [1]))
        W_RBL_vertex_pos_hom = W_H_RF @ np.concatenate((BL_vertex_pos, [1]))
        W_RBR_vertex_pos_hom = W_H_RF @ np.concatenate((BR_vertex_pos, [1]))

        # Convert homogeneous to cartesian coordinates
        W_RFL_vertex_pos = W_RFL_vertex_pos_hom[0:3]
        W_RFR_vertex_pos = W_RFR_vertex_pos_hom[0:3]
        W_RBL_vertex_pos = W_RBL_vertex_pos_hom[0:3]
        W_RBR_vertex_pos = W_RBR_vertex_pos_hom[0:3]

        # Compute left foot (LF) transform w.r.t. the world (W) frame
        base_H_l_foot = self.kindyn.get_relative_transform(ref_frame_name="root_link", frame_name="l_foot")
        W_H_LF = world_H_base.dot(base_H_l_foot)

        # Get the left-foot vertices positions wrt the world frame
        W_LFL_vertex_pos_hom = W_H_LF @ np.concatenate((FL_vertex_pos, [1]))
        W_LFR_vertex_pos_hom = W_H_LF @ np.concatenate((FR_vertex_pos, [1]))
        W_LBL_vertex_pos_hom = W_H_LF @ np.concatenate((BL_vertex_pos, [1]))
        W_LBR_vertex_pos_hom = W_H_LF @ np.concatenate((BR_vertex_pos, [1]))

        # Convert homogeneous to cartesian coordinates
        W_LFL_vertex_pos = W_LFL_vertex_pos_hom[0:3]
        W_LFR_vertex_pos = W_LFR_vertex_pos_hom[0:3]
        W_LBL_vertex_pos = W_LBL_vertex_pos_hom[0:3]
        W_LBR_vertex_pos = W_LBR_vertex_pos_hom[0:3]

        # Store the positions of both right-foot and left-foot vertices in the world frame
        W_vertices_positions = [W_RFL_vertex_pos, W_RFR_vertex_pos, W_RBL_vertex_pos, W_RBR_vertex_pos,
                                W_LFL_vertex_pos, W_LFR_vertex_pos, W_LBL_vertex_pos, W_LBR_vertex_pos]

        return W_vertices_positions

    def set_initial_support_vertex_and_support_foot(self) -> None:
        """Compute initial support foot and support vertex positions in the world frame, along with the support vertex offset."""

        # Compute support foot position wrt the world frame
        world_H_base = self.kindyn.get_world_base_transform()
        base_H_SF = self.kindyn.get_relative_transform(ref_frame_name="root_link", frame_name=self.support_foot)
        W_H_SF = world_H_base.dot(base_H_SF)
        W_support_foot_pos = W_H_SF[0:3, -1]

        # Compute support vertex position wrt the world frame
        F_support_vertex_pos = self.local_foot_vertices_pos[self.support_vertex]
        F_support_vertex_pos_hom = np.concatenate((F_support_vertex_pos, [1]))
        W_support_vertex_pos_hom = W_H_SF @ F_support_vertex_pos_hom
        W_support_vertex_pos = W_support_vertex_pos_hom[0:3]

        # Set initial support foot and support vertex positions, along with the support vertex offset
        self.support_foot_pos = W_support_foot_pos
        self.support_vertex_pos = W_support_vertex_pos
        self.support_vertex_offset = [W_support_vertex_pos[0], W_support_vertex_pos[1], 0]

    def reset_robot_configuration(self,
                                  joint_positions: List,
                                  base_position: List,
                                  base_quaternion: List) -> None:
        """Reset the robot configuration."""

        world_H_base = numpy.FromNumPy.to_idyntree_transform(
            position=np.array(base_position),
            quaternion=np.array(base_quaternion)).asHomogeneousTransform().toNumPy()

        self.kindyn.set_robot_state(s=joint_positions, ds=np.zeros(len(joint_positions)), world_H_base=world_H_base)

    def reset_visual_robot_configuration(self,
                                         joint_positions: List = None,
                                         base_position: List = None,
                                         base_quaternion: List = None) -> None:
        """Reset the configuration of the robot visualized in the simulator."""

        # Reset joint configuration
        if joint_positions is not None:
            self.icub.to_gazebo().reset_joint_positions(joint_positions, self.controlled_joints)

        # Reset base pose
        if base_position is not None and base_quaternion is not None:
            self.icub.to_gazebo().reset_base_pose(base_position, base_quaternion)
        elif base_quaternion is not None:
            self.icub.to_gazebo().reset_base_orientation(base_quaternion)
        elif base_position is not None:
            self.icub.to_gazebo().reset_base_position(base_position)

        # Step the simulator (visualization only)
        self.gazebo.run(paused=True)

    def compute_and_apply_kinematically_feasible_base_position(self,
                                                               joint_positions: List,
                                                               base_quaternion: List) -> List:
        """Compute kinematically-feasible base position and update the robot configuration."""

        # Recompute base position by leg odometry
        kinematically_feasible_base_pos = self.compute_base_position_by_leg_odometry()

        # Update the base position in the robot configuration
        self.reset_robot_configuration(joint_positions=joint_positions,
                                       base_position=kinematically_feasible_base_pos,
                                       base_quaternion=base_quaternion)

        # Update the base position in the configuration of the robot visualized in the simulator
        self.reset_visual_robot_configuration(base_position=kinematically_feasible_base_pos)

        return kinematically_feasible_base_pos

    def compute_base_position_by_leg_odometry(self) -> List:
        """Compute kinematically-feasible base position using leg odometry."""

        # Get the base (B) position in the world (W) frame
        W_pos_B = self.kindyn.get_world_base_transform()[0:3, -1]

        # Get the support vertex position in the world (W) frame
        W_support_vertex_pos = self.support_vertex_pos

        # Get the support vertex orientation in the world (W) frame, defined as the support foot (SF) orientation
        world_H_base = self.kindyn.get_world_base_transform()
        base_H_SF = self.kindyn.get_relative_transform(ref_frame_name="root_link", frame_name=self.support_foot)
        W_H_SF = world_H_base.dot(base_H_SF)
        W_support_vertex_quat = Quaternion.from_matrix(W_H_SF[0:3, 0:3])

        # Compute the transform of the support vertex (SV) in the world (W) frame
        W_H_SV = Transform.from_position_and_quaternion(position=np.asarray(W_support_vertex_pos),
                                                        quaternion=np.asarray(W_support_vertex_quat))

        # Express the base (B) position in the support vertex (SV) reference frame
        SV_H_W = np.linalg.inv(W_H_SV)
        W_pos_B_hom = np.concatenate((W_pos_B, [1]))
        SV_pos_B_hom = SV_H_W @ W_pos_B_hom

        # Express the base (B) position in a reference frame oriented as the world but positioned in the support vertex (SV)
        mixed_H_SV = Transform.from_position_and_quaternion(position=np.asarray([0, 0, 0]),
                                                            quaternion=np.asarray(W_support_vertex_quat))
        mixed_pos_B_hom = mixed_H_SV @ SV_pos_B_hom

        # Convert homogeneous to cartesian coordinates
        mixed_pos_B = mixed_pos_B_hom[0:3]

        # Compute the kinematically-feasible base position, i.e. the base position such that the support
        # vertex remains fixed while the robot configuration changes
        kinematically_feasible_base_position = mixed_pos_B + self.support_vertex_offset

        return kinematically_feasible_base_position

    def update_support_vertex_and_support_foot(self) -> (str, bool, bool):
        """Update the support vertex and the support foot. Also, return boolean variables indicating whether the
        deactivation time of the last footstep needs to be updated (update_footstep_deactivation_time) and whether
        a new footstep needs to be added to the footsteps list (update_footsteps_list)."""

        update_footsteps_list = False

        # Associate feet vertices names to indexes
        vertex_indexes_to_names = {0: "RFL", 1: "RFR", 2: "RBL", 3: "RBR",
                                   4: "LFL", 5: "LFR", 6: "LBL", 7: "LBR"}

        # Retrieve the vertices positions in the world frame
        W_vertices_positions = self.compute_W_vertices_pos()

        # Compute the current support vertex
        vertices_heights = [W_vertex[2] for W_vertex in W_vertices_positions]
        self.support_vertex = np.argmin(vertices_heights)

        # Check whether the deactivation time of the last footstep needs to be updated
        update_footstep_deactivation_time = self.footsteps_extractor.should_update_footstep_deactivation_time(kindyn=self.kindyn)

        # If the support vertex did not change
        if self.support_vertex == self.support_vertex_prev:

            # Update support foot position and support vertex position
            world_H_base = self.kindyn.get_world_base_transform()
            base_H_support_foot = self.kindyn.get_relative_transform(ref_frame_name="root_link", frame_name=self.support_foot)
            W_H_SF = world_H_base.dot(base_H_support_foot)
            self.support_foot_pos = W_H_SF[0:3, -1]
            self.support_vertex_pos = W_vertices_positions[self.support_vertex]

        # If the support vertex changed
        else:

            # Update the support foot
            if vertex_indexes_to_names[self.support_vertex][0] == "R":
                self.support_foot = "r_foot"
            else:
                self.support_foot = "l_foot"

            # If the support foot changed
            if self.support_foot != self.support_foot_prev:

                # Indicate that a new footstep needs to be added to the footsteps list
                update_footsteps_list = True

                # Update support foot prev
                self.support_foot_prev = self.support_foot

            # Update support foot position and support vertex position
            world_H_base = self.kindyn.get_world_base_transform()
            base_H_support_foot = self.kindyn.get_relative_transform(ref_frame_name="root_link", frame_name=self.support_foot)
            W_H_SF = world_H_base.dot(base_H_support_foot)
            self.support_foot_pos = W_H_SF[0:3, -1]
            self.support_vertex_pos = W_vertices_positions[self.support_vertex]

            # Update also the vertex offset
            self.support_vertex_offset = [self.support_vertex_pos[0], self.support_vertex_pos[1], 0]

            # Update support vertex prev
            self.support_vertex_prev = self.support_vertex

        return self.support_foot, update_footstep_deactivation_time, update_footsteps_list


@dataclass
class Plotter:
    """Class to handle the plots related to the trajectory generation pipeline."""

    # Axis of the composed ellipsoid constraining the last point of the Bezier curve of base positions
    ellipsoid_forward_axis: float
    ellipsoid_side_axis: float
    ellipsoid_backward_axis: float

    # Scaling factor for all the axes of the composed ellipsoid
    ellipsoid_scaling: float

    @staticmethod
    def build(ellipsoid_forward_axis: float = 1.0,
              ellipsoid_side_axis: float = 0.9,
              ellipsoid_backward_axis: float = 0.6,
              ellipsoid_scaling: float = 0.4) -> "Plotter":
        """Build an instance of Plotter."""

        return Plotter(ellipsoid_forward_axis=ellipsoid_forward_axis,
                       ellipsoid_side_axis=ellipsoid_side_axis,
                       ellipsoid_backward_axis=ellipsoid_backward_axis,
                       ellipsoid_scaling=ellipsoid_scaling)

    @staticmethod
    def plot_blending_coefficients(figure_blending_coefficients: int, blending_coeffs: Dict) -> None:
        """Plot the activations of the blending coefficients."""

        plt.figure(figure_blending_coefficients)
        plt.clf()

        # Plot blending coefficients
        plt.plot(range(len(blending_coeffs["w_1"])), blending_coeffs["w_1"], 'r')
        plt.plot(range(len(blending_coeffs["w_2"])), blending_coeffs["w_2"], 'b')
        plt.plot(range(len(blending_coeffs["w_3"])), blending_coeffs["w_3"], 'g')
        plt.plot(range(len(blending_coeffs["w_4"])), blending_coeffs["w_4"], 'y')

        # Plot configuration
        plt.title("Blending coefficients profiles")
        plt.ylabel("Blending coefficients")
        plt.xlabel("Time [s]")

    @staticmethod
    def plot_new_footstep(figure_footsteps: int, support_foot: str, new_footstep: Dict) -> None:
        """Plot a new footstep just added to the footsteps list."""

        plt.figure(figure_footsteps)

        # Plot left footsteps in blue, right footsteps in red
        colors={"l_foot": 'b', "r_foot": 'r'}

        # Footstep position
        plt.scatter(new_footstep["2D_pos"][1], -new_footstep["2D_pos"][0], c=colors[support_foot])

        # Footstep orientation (scaled for visualization purposes)
        plt.plot([new_footstep["2D_pos"][1], new_footstep["2D_pos"][1] + math.sin(new_footstep["2D_orient"]) / 10],
                 [-new_footstep["2D_pos"][0], -new_footstep["2D_pos"][0] - math.cos(new_footstep["2D_orient"]) / 10],
                 colors[support_foot])

        # Plot configuration
        plt.axis('scaled')
        plt.xlim([-6, 6])
        plt.ylim([-6, 6])
        plt.title("Footsteps")

    @staticmethod
<<<<<<< HEAD
    def plot_predicted_future_trajectory(figure_base_heights: int, figure_facing_dirs: int, figure_base_vel: int, denormalized_current_output: List) -> None:
        """Plot the future trajectory predicted by the network (magenta)."""
    
        # Retrieve predicted base positions, facing directions and base velocities from the denormalized network output
        predicted_base_pos = denormalized_current_output[0:18]
        predicted_facing_dirs = denormalized_current_output[18:30]
        predicted_base_vel = denormalized_current_output[30:42]

        predicted_base_heights = []
        predicted_base_xy = []

        plt.figure(figure_base_heights)

        for k in range(0, len(predicted_base_pos), 3):
            base_position = [predicted_base_pos[k], predicted_base_pos[k + 1]]
            predicted_base_xy.append(base_position)
            predicted_base_heights.append(predicted_base_pos[k+2])

        # Plot base heights over time
        plt.scatter(np.linspace(1/6, 1, 6), predicted_base_heights, c='m', label="Predicted future trajectory")

        plt.figure(figure_facing_dirs)

        i = 0
        for k in range(0, len(predicted_facing_dirs), 2):
            # Plot facing directions (scaled for visualization purposes)
            facing_direction = [predicted_facing_dirs[k] / 10, predicted_facing_dirs[k + 1] / 10]
            plt.plot([-predicted_base_xy[i][1], -predicted_base_xy[i][1] - facing_direction[1]],
                     [predicted_base_xy[i][0], predicted_base_xy[i][0] + facing_direction[0]],
                     'm')
            i += 1
=======
    def plot_predicted_future_trajectory(figure_base_vel: int, figure_base_ang_vel: int, denormalized_current_output: List) -> None:
        """Plot the future trajectory predicted by the network (magenta)."""

        # Retrieve predicted base velocities and angular velocities from the denormalized network output
        predicted_base_vel = denormalized_current_output[3:21]
        predicted_base_ang_vel = denormalized_current_output[24:42]

        plt.figure(figure_base_vel)

        # Separate x,y,z components
        predicted_vel_x = []
        predicted_vel_y = []
        predicted_vel_z = []
        for k in range(0, len(predicted_base_vel), 3):
            predicted_vel_x.append(predicted_base_vel[k])
            predicted_vel_y.append(predicted_base_vel[k+1])
            predicted_vel_z.append(predicted_base_vel[k+2])

        # Plot linear velocities over time
        plt.scatter(np.linspace(1/6, 1, 6), predicted_vel_x, c='m', label="Predicted x")
        plt.scatter(np.linspace(1/6, 1, 6), predicted_vel_y, c='m', marker="+", label="Predicted y")
>>>>>>> 63dc0611

        plt.figure(figure_base_ang_vel)

<<<<<<< HEAD
        for k in range(0, len(predicted_base_pos), 3):
=======
        # Separate x,y,z components
        predicted_ang_vel_x = []
        predicted_ang_vel_y = []
        predicted_ang_vel_z = []
        for k in range(0, len(predicted_base_ang_vel), 3):
            predicted_ang_vel_x.append(predicted_base_ang_vel[k])
            predicted_ang_vel_y.append(predicted_base_ang_vel[k+1])
            predicted_ang_vel_z.append(predicted_base_ang_vel[k+2])
>>>>>>> 63dc0611

        # Plot angular velocities over time
        plt.scatter(np.linspace(1/6, 1, 6), predicted_ang_vel_z, c='m', marker="^", label="Predicted z")

<<<<<<< HEAD
        i = 0
        for k in range(0, len(predicted_base_vel), 2):
            # Plot base velocities (scaled for visualization purposes)
            base_velocity = [predicted_base_vel[k] / 10, predicted_base_vel[k + 1] / 10]
            plt.plot([-predicted_base_xy[i][1], -predicted_base_xy[i][1] - base_velocity[1]],
                     [predicted_base_xy[i][0], predicted_base_xy[i][0] + base_velocity[0]],
                     'm')
            i += 1

    @staticmethod
    def plot_desired_future_trajectory(figure_base_heights: int, figure_facing_dirs: int, figure_base_vel: int,
                                       base_heights: List, quad_bezier: List, facing_dirs: List, base_velocities: List) -> None:
        """Plot the future trajectory built from user inputs (gray)."""

        # Retrieve components for plotting
        quad_bezier_x = [elem[0] for elem in quad_bezier]
        quad_bezier_y = [elem[1] for elem in quad_bezier]

        plt.figure(figure_base_heights)

        # Plot base heights
        plt.scatter(np.linspace(0, 1, 7), base_heights, c='gray', label="Desired future trajectory")

        plt.figure(figure_facing_dirs)

        # Plot base positions
        plt.scatter(quad_bezier_x, quad_bezier_y, c='gray')
=======

    @staticmethod
    def plot_desired_future_trajectory(figure_base_vel: int, figure_base_ang_vel: int, base_velocities: List, 
                                       base_angular_velocities: List) -> None:
        """Plot the future trajectory built from user inputs (gray)."""

        plt.figure(figure_base_vel)
>>>>>>> 63dc0611

        # Separate x,y components
        desired_vel_x = [-elem[1] for elem in base_velocities]
        desired_vel_y = [elem[0] for elem in base_velocities]

        # Plot linear velocities over time
        plt.scatter(np.linspace(0, 1, 7), desired_vel_x, c='gray', label="Desired x")
        plt.scatter(np.linspace(0, 1, 7), desired_vel_y, c='gray', marker="+", label="Desired y")

        plt.figure(figure_base_ang_vel)

        # Plot angular velocities over time
        plt.scatter(np.linspace(0, 1, 7), base_angular_velocities, c='gray', marker="^", label="Desired z")

    @staticmethod
<<<<<<< HEAD
    def plot_blended_future_trajectory(figure_base_heights: int, figure_facing_dirs: int, figure_base_vel: int, blended_base_positions: List,
                                       blended_facing_dirs: List, blended_base_velocities: List) -> None:
        """Plot the future trajectory obtained by blending the network output and the user input (green)."""

        # Extract components for plotting
        blended_base_positions_x = [elem[0] for elem in blended_base_positions]
        blended_base_positions_y = [elem[1] for elem in blended_base_positions]
        blended_base_positions_z = [elem[2] for elem in blended_base_positions]

        plt.figure(figure_base_heights)

        # Plot base heights
        plt.scatter(np.linspace(0, 1, 7), blended_base_positions_z, c='g', label="Blended future trajectory")

        plt.figure(figure_facing_dirs)

        # Plot base positions
        plt.scatter(blended_base_positions_x, blended_base_positions_y, c='g')

        # Plot facing directions (scaled for visualization purposes)
        for k in range(len(blended_base_positions)):
            plt.plot([blended_base_positions_x[k], blended_base_positions_x[k] + blended_facing_dirs[k][0] / 10],
                     [blended_base_positions_y[k], blended_base_positions_y[k] + blended_facing_dirs[k][1] / 10],
                     c='g')
=======
    def plot_blended_future_trajectory(figure_base_vel: int, figure_base_ang_vel: int, blended_base_velocities: List,
                                       blended_base_angular_velocities: List) -> None:
        """Plot the future trajectory obtained by blending the network output and the user input (green)."""

        # Extract components for plotting
        blended_base_velocities_x = [elem[1] for elem in blended_base_velocities]
        blended_base_velocities_y = [-elem[0] for elem in blended_base_velocities]
>>>>>>> 63dc0611

        plt.figure(figure_base_vel)

        # Plot linear velocities over time
        plt.scatter(np.linspace(0, 1, 7), blended_base_velocities_x, c='g', label="Blended x")
        plt.scatter(np.linspace(0, 1, 7), blended_base_velocities_y, c='g', marker="+", label="Blended y")

        plt.figure(figure_base_ang_vel)

<<<<<<< HEAD
    def plot_trajectory_blending(self, figure_base_heights: int, figure_facing_dirs: int, figure_base_vel: int, denormalized_current_output: List,
                                 base_heights: List, quad_bezier: List, facing_dirs: List, base_velocities: List, blended_base_positions: List,
                                 blended_facing_dirs: List, blended_base_velocities: List) -> None:
        """Plot the predicted, desired and blended future ground trajectories used to build the next network input."""

        # Base heights plot
        plt.figure(figure_base_heights)
        plt.clf()

        # Facing directions plot
        plt.figure(figure_facing_dirs)
        plt.clf()

        # Plot the reference frame
        plt.scatter(0, 0, c='k')
        plt.plot([0, 0], [0, 1 / 10], 'k')

        # Plot upper semi-ellipse of the composed ellipsoid on which the last point of the Bezier curve is constrained
        a = self.ellipsoid_side_axis * self.ellipsoid_scaling
        b = self.ellipsoid_forward_axis * self.ellipsoid_scaling
        x_coord = np.linspace(-a, a, 1000)
        y_coord = b * np.sqrt( 1 - (x_coord ** 2)/(a ** 2))
        plt.plot(x_coord, y_coord, 'k')
=======
        # Plot angular velocities over time
        plt.scatter(np.linspace(0, 1, 7), blended_base_angular_velocities, c='g', marker="^", label="Blended z")

>>>>>>> 63dc0611

    def plot_trajectory_blending(self, figure_base_vel: int, figure_base_ang_vel: int, denormalized_current_output: List,
                                 base_velocities: List, base_angular_velocities: List, blended_base_velocities: List,
                                 blended_base_angular_velocities: List) -> None:
        """Plot the predicted, desired and blended future trajectories used to build the next network input."""

        # Base velocities plot
        plt.figure(figure_base_vel)
        plt.clf()

        # Base angular velocities plot
        plt.figure(figure_base_ang_vel)
        plt.clf()

        # Plot the future trajectory predicted by the network
<<<<<<< HEAD
        self.plot_predicted_future_trajectory(figure_base_heights=figure_base_heights, figure_facing_dirs=figure_facing_dirs, figure_base_vel=figure_base_vel,
                                              denormalized_current_output=denormalized_current_output)

        # Plot the future trajectory built from user inputs
        self.plot_desired_future_trajectory(figure_base_heights=figure_base_heights, figure_facing_dirs=figure_facing_dirs, figure_base_vel=figure_base_vel,
                                            base_heights=base_heights, quad_bezier=quad_bezier, facing_dirs=facing_dirs, base_velocities=base_velocities)

        # Plot the future trajectory obtained by blending the network output and the user input
        self.plot_blended_future_trajectory(figure_base_heights=figure_base_heights, figure_facing_dirs=figure_facing_dirs, figure_base_vel=figure_base_vel,
                                            blended_base_positions=blended_base_positions,
                                            blended_facing_dirs=blended_facing_dirs,
                                            blended_base_velocities=blended_base_velocities)

        # Configure base heights plot
        plt.figure(figure_base_heights)
        plt.title("BASE HEIGHTS OVER TIME")
        plt.xlabel('Time (s)')
        plt.ylabel('Base height (m)')
        plt.xlim([0, 1])
        plt.ylim([-0.2, 0.2])
        plt.legend()

        # Configure facing directions plot
        plt.figure(figure_facing_dirs)
        plt.axis('scaled')
        plt.xlim([-0.5, 0.5])
        plt.ylim([-0.3, 0.5])
        plt.axis('off')
        plt.title("INTERPOLATED TRAJECTORY (FACING DIRECTIONS)")
=======
        self.plot_predicted_future_trajectory(figure_base_vel=figure_base_vel, figure_base_ang_vel=figure_base_ang_vel,
                                              denormalized_current_output=denormalized_current_output)

        # Plot the future trajectory built from user inputs
        self.plot_desired_future_trajectory(figure_base_vel=figure_base_vel, figure_base_ang_vel=figure_base_ang_vel, 
                                            base_velocities=base_velocities, 
                                            base_angular_velocities=base_angular_velocities)

        # Plot the future trajectory obtained by blending the network output and the user input
        self.plot_blended_future_trajectory(figure_base_vel=figure_base_vel, figure_base_ang_vel=figure_base_ang_vel,
                                            blended_base_velocities=blended_base_velocities,
                                            blended_base_angular_velocities=blended_base_angular_velocities)
>>>>>>> 63dc0611

        # Configure base velocities plot
        plt.figure(figure_base_vel)
        plt.xlim([0, 1])
        plt.xlabel('Time (s)')
        plt.ylabel('Velocity (m/s)')
        plt.title("BASE VELOCITIES")
        plt.ylim([-0.5, 0.5])
        plt.legend()

        # Configure base angular velocities plot
        plt.figure(figure_base_ang_vel)
        plt.xlim([0, 1])
        plt.xlabel('Time (s)')
        plt.ylabel('Angular velocity (rad/s)')
        plt.title("BASE ANGULAR VELOCITIES")
        plt.ylim([-1.0, 1.0])
        plt.legend()


@dataclass
class LearnedModel:
    """Class for the direct exploitation of the model learned during training."""

    # Path to the learned model
    model_path: str

    # Output mean and standard deviation
    Ymean: List
    Ystd: List

    @staticmethod
    def build(training_path: str) -> "LearnedModel":
        """Build an instance of LearnedModel."""

        # Retrieve path to the learned model
        model_path = os.path.join(training_path, "model/")

        # Compute output mean and standard deviation
        datapath = os.path.join(training_path, "normalization/")
        Ymean, Ystd = load_output_mean_and_std(datapath)

        return LearnedModel(model_path=model_path, Ymean=Ymean, Ystd=Ystd)

    def restore_learned_model(self, session: tf.Session) -> tf.Graph:
        """Restore the learned model."""

        # Restore the network generator
        saver = tf.train.import_meta_graph(self.model_path + "/model.ckpt.meta")
        saver.restore(session, tf.train.latest_checkpoint(self.model_path))

        # Retrieve the graph
        graph = tf.get_default_graph()

        return graph

    @staticmethod
    def retrieve_tensors(graph: tf.Graph) -> (tf.Tensor, tf.Tensor, tf.Tensor, tf.Tensor):
        """Retrieve the tensors associated to the quantities of interest."""

        # Placeholder to feed the input X
        nn_X = graph.get_tensor_by_name("nn_X:0")

        # Placeholder to feed the dropout probability
        nn_keep_prob = graph.get_tensor_by_name("nn_keep_prob:0")

        # Tensor containing the network output
        output = graph.get_tensor_by_name('Squeeze:0')

        # Tensor containing the blending coefficients
        blending_coefficients = graph.get_tensor_by_name('Softmax:0')

        return nn_X, nn_keep_prob, output, blending_coefficients

    @staticmethod
    def evaluate_tensors(nn_X: tf.Tensor, current_nn_X: List, nn_keep_prob: tf.Tensor, output: tf.Tensor,
                         blending_coefficients: tf.Tensor) -> (np.array, np.array):
        """Evaluate the tensors associated to the quantities of interest."""

        # Pass the input defined at the previous iteration to the network (no dropout at inference time)
        feed_dict = {nn_X: current_nn_X, nn_keep_prob: 1.0}

        # Extract the output from the network
        current_output = output.eval(feed_dict=feed_dict)

        # Extract the blending coefficients from the network
        current_blending_coefficients = blending_coefficients.eval(feed_dict=feed_dict)

        return current_output, current_blending_coefficients


@dataclass
class Autoregression:
    """Class to use the network output, blended with the user-specified input, in an autoregressive fashion."""

    # Component-wise input mean and standard deviation
    Xmean_dict: Dict
    Xstd_dict: Dict

    # Blending parameters tau
    tau_base_velocities: float
    tau_base_angular_velocities: float

    # Auxiliary variable to handle unnatural in-place rotations when the robot is stopped
    nn_X_difference_norm_threshold: float

    # Variables to store autoregression-relevant information for the current iteration
    current_nn_X: List
    current_past_trajectory_base_velocities: List
    current_past_trajectory_base_angular_velocities: List
    current_base_position: np.array
    current_base_angle: np.array
    current_world_R_base: np.array = field(default_factory=lambda: np.array([[1, 0, 0], [0, 1, 0], [0, 0, 1]]))

    # Variables to store autoregression-relevant information for the next iteration
    next_nn_X: List = field(default_factory=list)
    new_past_trajectory_base_velocities: List = field(default_factory=list)
    new_past_trajectory_base_angular_velocities: List = field(default_factory=list)
    new_base_position: List = field(default_factory=list)
    new_world_R_base: List = field(default_factory=list)
    new_base_R_world: List = field(default_factory=list)
    new_base_angle: List = field(default_factory=list)

    # Number of points constituting the Bezier curve
    t: List = field(default_factory=lambda: np.linspace(0, 1, 7))

    # Relevant indexes of the window storing past data
    past_window_indexes: List = field(default_factory=lambda: [0, 10, 20, 30, 40, 50])

    # Auxiliary variable for the robot status (moving or stopped)
    stopped: bool = True

    @staticmethod
    def build(training_path: str,
              initial_nn_X: List,
              initial_past_trajectory_base_vel: List,
              initial_past_trajectory_base_ang_vel: List,
              initial_base_height: List,
              initial_base_angle: np.array,
              tau_base_velocities: float = 1.3,
              tau_base_angular_velocities: float = 1.3,
              nn_X_difference_norm_threshold: float = 0.05) -> "Autoregression":
        """Build an instance of Autoregression."""

        # Compute component-wise input mean and standard deviation
        datapath = os.path.join(training_path, "normalization/")
        Xmean_dict, Xstd_dict = load_component_wise_input_mean_and_std(datapath)
        return Autoregression(Xmean_dict=Xmean_dict,
                              Xstd_dict=Xstd_dict,
                              tau_base_velocities=tau_base_velocities,
                              tau_base_angular_velocities=tau_base_angular_velocities,
                              nn_X_difference_norm_threshold=nn_X_difference_norm_threshold,
                              current_nn_X=initial_nn_X,
                              current_past_trajectory_base_velocities=initial_past_trajectory_base_vel,
                              current_past_trajectory_base_angular_velocities=initial_past_trajectory_base_ang_vel,
                              current_base_position=np.array([0, 0, initial_base_height]),
                              current_base_angle=initial_base_angle)

    def update_reference_frame(self, world_H_base: np.array) -> None:
        """Update the local reference frame given by the new base position and orientation."""

        # Store new base position
        self.new_base_position = world_H_base[0:3, -1]
<<<<<<< HEAD
        self.new_ground_base_position = [self.new_base_position[0], self.new_base_position[1]] # projected on the ground

        # Retrieve new ground base direction
        new_base_rotation = world_H_base[0:3, 0:3]
        new_base_direction = new_base_rotation.dot(self.frontal_base_direction)
        new_ground_base_direction = [new_base_direction[0], new_base_direction[1]]  # projected on the ground
        new_ground_base_direction = new_ground_base_direction / np.linalg.norm(new_ground_base_direction)  # of unitary norm

        # Retrieve new ground chest direction
        world_H_chest = world_H_base.dot(base_H_chest)
        new_chest_rotation = world_H_chest[0:3, 0:3]
        new_chest_direction = new_chest_rotation.dot(self.frontal_chest_direction)
        new_ground_chest_direction = [new_chest_direction[0], new_chest_direction[1]]  # projected on the ground
        new_ground_chest_direction = new_ground_chest_direction / np.linalg.norm(new_ground_chest_direction)  # of unitary norm

        # Store new facing direction
        self.new_facing_direction = new_ground_base_direction + new_ground_chest_direction  # mean of base and chest directions
        self.new_facing_direction = self.new_facing_direction / np.linalg.norm(self.new_facing_direction)  # of unitary norm

        # Retrieve the rotation from the new facing direction to the world frame and its inverse
        new_facing_direction_yaw = compute_angle_wrt_x_positive_semiaxis(self.new_facing_direction)
        self.new_world_R_facing = rotation_2D(new_facing_direction_yaw)
        self.new_facing_R_world = np.linalg.inv(self.new_world_R_facing)

    def autoregressive_usage_base_positions(self, next_nn_X: List, denormalized_current_output: np.array,
                                            base_heights: List, quad_bezier: List) -> (List, List, List):
        """Use the base positions in an autoregressive fashion."""

        # ===================
        # PAST BASE POSITIONS
        # ===================
    
        # Update the full window storing the past base positions
        new_past_trajectory_base_positions = []
        for k in range(len(self.current_past_trajectory_base_positions) - 1):
            # Element in the reference frame defined by the previous base position + facing direction
            facing_elem = self.current_past_trajectory_base_positions[k + 1][:2]
            # Express element in world frame
            world_elem = self.current_world_R_facing.dot(facing_elem) + self.current_ground_base_position
            # Express element in the frame defined by the new base position + facing direction
            new_facing_elem = self.new_facing_R_world.dot(world_elem - self.new_ground_base_position)
            # Store updated element
            new_past_trajectory_base_positions.append(np.array([new_facing_elem[0], new_facing_elem[1], self.current_past_trajectory_base_positions[k + 1][2]]))

        # Add as last element the current (local) base position, where height is unchanged bc frames only move along xy plane and around z axis
        new_past_trajectory_base_positions.append(np.array([0., 0., self.new_base_position[2] - define_initial_base_height("iCubV2_5")+0.008]))

        # Update past base positions
        self.new_past_trajectory_base_positions = new_past_trajectory_base_positions

        # Extract compressed window of past base positions (denormalized for plotting)
        past_base_positions_plot = []
        for index in self.past_window_indexes:
            past_base_positions_plot.extend(self.new_past_trajectory_base_positions[index])

        # Extract compressed window of past base positions (normalized for building the next input)
        past_base_positions = past_base_positions_plot.copy()

        for k in range(len(past_base_positions)):
            past_base_positions[k] = (past_base_positions[k] - self.Xmean_dict["past_base_positions"][k]) / \
                                     self.Xstd_dict["past_base_positions"][k]

        # Add the compressed window of normalized past base positions to the next input
        next_nn_X.extend(past_base_positions)
        # =====================
        # FUTURE BASE POSITIONS
        # =====================

        # Extract future base positions for blending (i.e. in the plot reference frame)
        future_base_pos_plot = denormalized_current_output[0:18]
        
        future_base_pos_blend = [[0.0, 0.0, 0.0]] #in form -y, x, z (for some reason)
        for k in range(0, len(future_base_pos_plot), 3):
            future_base_pos_blend.append([-future_base_pos_plot[k + 1], future_base_pos_plot[k], future_base_pos_plot[k+2]])

        # Blend user-specified and network-predicted future base positions
        input_positions = []

        for k in range(len(quad_bezier)):
            input_positions.append([quad_bezier[k][0], quad_bezier[k][1], base_heights[k]])
        blended_base_positions = trajectory_blending(future_base_pos_blend, input_positions, self.t, self.tau_base_positions)

        # Reshape blended future base positions, with height as 3rd component
        future_base_pos_blend_features = []
        for k in range(1, len(blended_base_positions)):
            future_base_pos_blend_features.append(blended_base_positions[k][1])
            future_base_pos_blend_features.append(-blended_base_positions[k][0])
            future_base_pos_blend_features.append(blended_base_positions[k][2])

        # Normalize blended future base positions
        future_base_pos_blend_features_normalized = future_base_pos_blend_features.copy()
        for k in range(len(future_base_pos_blend_features_normalized)):
            future_base_pos_blend_features_normalized[k] = (future_base_pos_blend_features_normalized[k] -
                                                            self.Xmean_dict["future_base_positions"][k]) / \
                                                           self.Xstd_dict["future_base_positions"][k]
        # Add the normalized blended future base positions to the next input
        next_nn_X.extend(future_base_pos_blend_features_normalized)
        return next_nn_X, blended_base_positions, future_base_pos_blend_features

    def autoregressive_usage_facing_directions(self, next_nn_X: List, denormalized_current_output: np.array,
                                               facing_dirs: List) -> (List, List):
        """Use the facing directions in an autoregressive fashion."""

        # ======================
        # PAST FACING DIRECTIONS
        # ======================

        # Update the full window storing the past facing directions
        new_past_trajectory_facing_directions = []
        for k in range(len(self.current_past_trajectory_facing_directions) - 1):
            # Element in the reference frame defined by the previous base position + facing direction
            facing_elem = self.current_past_trajectory_facing_directions[k + 1]
            # Express element in world frame
            world_elem = self.current_world_R_facing.dot(facing_elem)
            # Express element in the frame defined by the new base position + facing direction
            new_facing_elem = self.new_facing_R_world.dot(world_elem)
            # Store updated element
            new_past_trajectory_facing_directions.append(new_facing_elem)

        # Add as last element the current (local) facing direction, i.e. [1,0]
        new_past_trajectory_facing_directions.append(np.array([1., 0.]))

        # Update past facing directions
        self.new_past_trajectory_facing_directions = new_past_trajectory_facing_directions

        # Extract compressed window of past facing directions (denormalized for plotting)
        past_facing_directions_plot = []
        for index in self.past_window_indexes:
            past_facing_directions_plot.extend(self.new_past_trajectory_facing_directions[index])

        # Extract compressed window of past facing directions (normalized for building the next input)
        past_facing_directions = past_facing_directions_plot.copy()
        for k in range(len(past_facing_directions)):
            past_facing_directions[k] = (past_facing_directions[k] - self.Xmean_dict["past_facing_directions"][k]) / \
                                        self.Xstd_dict["past_facing_directions"][k]

        # Add the compressed window of normalized past facing directions to the next input
        next_nn_X.extend(past_facing_directions)

        # ========================
        # FUTURE FACING DIRECTIONS
        # ========================

        # Extract future facing directions for blending (i.e. in the plot reference frame)
        future_facing_dirs_plot = denormalized_current_output[18:30]
        future_facing_dirs_blend = [[0.0, 1.0]]
        for k in range(0, len(future_facing_dirs_plot), 2):
            future_facing_dirs_blend.append([-future_facing_dirs_plot[k + 1], future_facing_dirs_plot[k]])

        # Blend user-specified and network-predicted future facing directions
        blended_facing_dirs = trajectory_blending(future_facing_dirs_blend, facing_dirs, self.t, self.tau_facing_dirs)

        # Reshape blended future facing directions
        future_facing_dirs_blend_features = []
        for k in range(1, len(blended_facing_dirs)):
            future_facing_dirs_blend_features.append(blended_facing_dirs[k][1])
            future_facing_dirs_blend_features.append(-blended_facing_dirs[k][0])

        # Normalize blended future facing directions
        future_facing_dirs_blend_features_normalized = future_facing_dirs_blend_features.copy()
        for k in range(len(future_facing_dirs_blend_features_normalized)):
            future_facing_dirs_blend_features_normalized[k] = (future_facing_dirs_blend_features_normalized[k] -
                                                               self.Xmean_dict["future_facing_directions"][k]) / \
                                                              self.Xstd_dict["future_facing_directions"][k]

        # Add the normalized blended future facing directions to the next input
        next_nn_X.extend(future_facing_dirs_blend_features_normalized)

        return next_nn_X, blended_facing_dirs
=======

        self.new_world_R_base = world_H_base[:3, :3] 
        self.new_base_R_world = np.linalg.inv(self.new_world_R_base)
>>>>>>> 63dc0611

    def autoregressive_usage_base_velocities(self, next_nn_X: List, denormalized_current_output: np.array,
                                             base_velocities: List) -> (List, List):
        """Use the base velocities in an autoregressive fashion."""

        # ====================
        # PAST BASE VELOCITIES
        # ====================

        # Update the full window storing the past base velocities
        new_past_trajectory_base_velocities = []
        for k in range(len(self.current_past_trajectory_base_velocities) - 1):
            # Element in the reference frame defined by the previous base position + orientation
            base_elem = self.current_past_trajectory_base_velocities[k + 1]
            # Express element in world frame
            world_elem = self.current_world_R_base.dot(base_elem)
            # Express element in the frame defined by the new base position + orientation
            new_base_elem = self.new_base_R_world.dot(world_elem)
            # Store updated element
            new_past_trajectory_base_velocities.append(new_base_elem)

<<<<<<< HEAD
        # Add as last element the current (local) base velocity (this is an approximation)
        new_past_trajectory_base_velocities.append(self.new_facing_R_world.dot(rotation_2D(self.new_base_yaw).dot(
            [denormalized_current_output[106], denormalized_current_output[107]])))
=======
        # Add as last element the current (local) base velocity (from the output)
        new_past_trajectory_base_velocities.append([denormalized_current_output[0], denormalized_current_output[1], denormalized_current_output[2]])
>>>>>>> 63dc0611

        # Update past base velocities
        self.new_past_trajectory_base_velocities = new_past_trajectory_base_velocities

        # Extract compressed window of past base velocities (denormalized for plotting)
        past_base_velocities_plot = []
        for index in self.past_window_indexes:
            past_base_velocities_plot.extend(self.new_past_trajectory_base_velocities[index])

        # Extract compressed window of past base velocities (normalized for building the next input)
        past_base_velocities = past_base_velocities_plot.copy()
        for k in range(len(past_base_velocities)):
            past_base_velocities[k] = (past_base_velocities[k] - self.Xmean_dict["past_base_velocities"][k]) / \
                                      self.Xstd_dict["past_base_velocities"][k]

        # Add the compressed window of normalized past ground base velocities to the next input
        next_nn_X.extend(past_base_velocities)

        # ======================
        # FUTURE BASE VELOCITIES
        # ======================

        # Extract future base velocities for blending (i.e. in the plot reference frame)
<<<<<<< HEAD
        future_base_vel_plot = denormalized_current_output[30:42]
        future_base_vel_blend = [[0.0, self.base_vel_norm]] # This is an approximation.
        for k in range(0, len(future_base_vel_plot), 2):
=======
        future_base_vel_plot = denormalized_current_output[0:21]
        
        future_base_vel_blend = []
        for k in range(0, len(future_base_vel_plot), 3):
>>>>>>> 63dc0611
            future_base_vel_blend.append([-future_base_vel_plot[k + 1], future_base_vel_plot[k]])

        # Put joystick velocities in terms 
        negated_base_velocities = []
        for k in range(0,len(base_velocities)):
            negated_base_velocities.append([-base_velocities[k][0], -base_velocities[k][1]])

        # Blend user-specified and network-predicted future base velocities
        blended_base_velocities = trajectory_blending(future_base_vel_blend, negated_base_velocities, self.t, self.tau_base_velocities)

        future_base_velocities_blend_features = []
        for k in range(1, len(blended_base_velocities)):
            future_base_velocities_blend_features.append(blended_base_velocities[k][1])
            future_base_velocities_blend_features.append(-blended_base_velocities[k][0])
            future_base_velocities_blend_features.append(future_base_vel_plot[k*3+2])

        # Normalize future base velocities
        future_base_velocities_blend_features_normalized = future_base_velocities_blend_features.copy()
        for k in range(len(future_base_velocities_blend_features_normalized)):
            future_base_velocities_blend_features_normalized[k] = (future_base_velocities_blend_features_normalized[k] -
                                                                   self.Xmean_dict["future_base_velocities"][k]) / \
                                                                  self.Xstd_dict["future_base_velocities"][k]

        # Add the normalized blended future base velocities to the next input
        next_nn_X.extend(future_base_velocities_blend_features_normalized)

        return next_nn_X, blended_base_velocities

    def autoregressive_usage_base_angular_velocities(self, next_nn_X: List, denormalized_current_output: np.array,
                                             base_angular_velocities: List) -> (List, List):
        """Use the base angular velocities in an autoregressive fashion."""

        # ============================
        # PAST BASE ANGULAR VELOCITIES
        # ============================

<<<<<<< HEAD
        future_base_pos_blend_features_xy = []
        for i in range(0, len(future_base_pos_blend_features), 3):
            future_base_pos_blend_features_xy.extend([future_base_pos_blend_features[i], future_base_pos_blend_features[i+1]])

        # Compute the desired future trajectory length by summing the distances between future base positions
        future_traj_length = 0
        future_base_position_prev = future_base_pos_blend_features_xy[0]

        for future_base_position in future_base_pos_blend_features_xy[1:]:
            base_position_distance = np.linalg.norm(future_base_position - future_base_position_prev)
            future_traj_length += base_position_distance
            future_base_position_prev = future_base_position
=======
        # Update the full window storing the past base angular velocities
        new_past_trajectory_base_angular_velocities = []
        for k in range(len(self.current_past_trajectory_base_angular_velocities) - 1):
            # Element in the reference frame defined by the previous base position + orientation
            base_elem = self.current_past_trajectory_base_angular_velocities[k + 1]
            # Express element in world frame
            world_elem = self.current_world_R_base.dot(base_elem)
            # Express element in the frame defined by the new base position + orientation
            new_base_elem = self.new_base_R_world.dot(world_elem)
            # Store updated element
            new_past_trajectory_base_angular_velocities.append(new_base_elem)
>>>>>>> 63dc0611

        # Add as last element the current (local) base angular velocity (from the output)
        new_past_trajectory_base_angular_velocities.append([denormalized_current_output[21], denormalized_current_output[22], denormalized_current_output[23]])

        # Update past base angular velocities
        self.new_past_trajectory_base_angular_velocities = new_past_trajectory_base_angular_velocities

        # Extract compressed window of past base angular velocities (denormalized for plotting)
        past_base_angular_velocities_plot = []
        for index in self.past_window_indexes:
            past_base_angular_velocities_plot.extend(self.new_past_trajectory_base_angular_velocities[index])

        # Extract compressed window of past base angular velocities (normalized for building the next input)
        past_base_angular_velocities = past_base_angular_velocities_plot.copy()
        for k in range(len(past_base_angular_velocities)):
            past_base_angular_velocities[k] = (past_base_angular_velocities[k] - self.Xmean_dict["past_base_angular_velocities"][k]) / \
                                      self.Xstd_dict["past_base_angular_velocities"][k]

        # Add the compressed window of normalized past ground base angular velocities to the next input
        next_nn_X.extend(past_base_angular_velocities)

        # ==============================
        # FUTURE BASE ANGULAR VELOCITIES
        # ==============================

        # Extract future base angular velocities for blending (i.e. in the plot reference frame)
        future_base_ang_vel_plot = denormalized_current_output[21:42]
        
        future_base_ang_vel_blend = []
        for k in range(0, len(future_base_ang_vel_plot), 3):
            future_base_ang_vel_blend.append(future_base_ang_vel_plot[k+2])

        # Blend user-specified and network-predicted future base angular velocities
        blended_base_angular_velocities = trajectory_blending(future_base_ang_vel_blend, base_angular_velocities, self.t, self.tau_base_angular_velocities)

        future_base_angular_velocities_blend_features = []
        for k in range(1, len(blended_base_angular_velocities)):
            future_base_angular_velocities_blend_features.append(future_base_ang_vel_plot[k*3])
            future_base_angular_velocities_blend_features.append(future_base_ang_vel_plot[k*3+1])
            future_base_angular_velocities_blend_features.append(blended_base_angular_velocities[k])

        # Normalize future base angular velocities
        future_base_ang_velocities_blend_features_normalized = future_base_angular_velocities_blend_features.copy()
        for k in range(len(future_base_ang_velocities_blend_features_normalized)):
            future_base_ang_velocities_blend_features_normalized[k] = (future_base_ang_velocities_blend_features_normalized[k] -
                                                                   self.Xmean_dict["future_base_angular_velocities"][k]) / \
                                                                  self.Xstd_dict["future_base_angular_velocities"][k]

        # Add the normalized blended future base angular velocities to the next input
        next_nn_X.extend(future_base_ang_velocities_blend_features_normalized)

        return next_nn_X, blended_base_angular_velocities


    def autoregressive_usage_joint_positions_and_velocities(self, next_nn_X: List, current_output: np.array) -> List:
        """Use the joint positions and velocities in an autoregressive fashion."""

        # Add the (already normalized) joint positions to the next input
        s = current_output[0][42:74]
        next_nn_X.extend(s)

        # Add the (already normalized) joint velocities to the next input
        s_dot = current_output[0][74:106]
        next_nn_X.extend(s_dot)

        return next_nn_X

    def check_robot_stopped(self, next_nn_X: List) -> None:
        """Check whether the robot is stopped (i.e. whether subsequent network inputs are almost identical)."""

        # Compute the difference in norm between the current and the next network inputs
        nn_X_difference_norm = np.linalg.norm(np.array(self.current_nn_X[0]) - np.array(next_nn_X))

        # The robot is considered to be stopped if the difference in norm is lower than a threshold
        if nn_X_difference_norm < self.nn_X_difference_norm_threshold:
            self.stopped = True
        else:
            self.stopped = False

    def update_autoregression_state(self, next_nn_X: List) -> None:
        """Update the autoregression-relevant information."""

        self.current_nn_X = [next_nn_X]
        self.current_past_trajectory_base_velocities = self.new_past_trajectory_base_velocities
        self.current_past_trajectory_base_angular_velocities = self.new_past_trajectory_base_angular_velocities
        self.current_world_R_base = self.new_world_R_base
        self.current_base_position = self.new_base_position
        self.current_base_angle = self.new_base_angle

    def autoregression_and_blending(self, current_output: np.array, denormalized_current_output: np.array,
<<<<<<< HEAD
                                    base_heights: List, quad_bezier: List, facing_dirs: List, base_velocities: List,
                                    world_H_base: np.array, base_H_chest: np.array) -> (List, List, List):
=======
                                    base_velocities: List, base_angular_velocities: List,
                                    world_H_base: np.array) -> (List, List):
>>>>>>> 63dc0611
        """Handle the autoregressive usage of the network output blended with the user input from the joystick."""

        # Update the reference frame given by the base position and orientation
        self.update_reference_frame(world_H_base=world_H_base)

        # Initialize empty next input
        next_nn_X = []

<<<<<<< HEAD
        # Use the base positions in an autoregressive fashion
        next_nn_X, blended_base_positions, future_base_pos_blend_features = \
            self.autoregressive_usage_base_positions(next_nn_X=next_nn_X,
                                                     denormalized_current_output=denormalized_current_output,
                                                     base_heights=base_heights, quad_bezier=quad_bezier)

        # Use the facing directions in an autoregressive fashion
        next_nn_X, blended_facing_dirs = \
            self.autoregressive_usage_facing_directions(next_nn_X=next_nn_X,
                                                        denormalized_current_output=denormalized_current_output,
                                                        facing_dirs=facing_dirs)

=======
>>>>>>> 63dc0611
        # Use the base velocities in an autoregressive fashion
        next_nn_X, blended_base_velocities = \
            self.autoregressive_usage_base_velocities(next_nn_X=next_nn_X,
                                                      denormalized_current_output=denormalized_current_output,
                                                      base_velocities=base_velocities)

        # Use the base angular velocities in an autoregressive fashion
        next_nn_X, blended_base_angular_velocities = \
            self.autoregressive_usage_base_angular_velocities(next_nn_X=next_nn_X,
                                                      denormalized_current_output=denormalized_current_output,
                                                      base_angular_velocities=base_angular_velocities)

        # Use the joint positions and velocities in an autoregressive fashion
        next_nn_X = self.autoregressive_usage_joint_positions_and_velocities(next_nn_X, current_output)

        # Check whether the robot is stopped
        self.check_robot_stopped(next_nn_X)

        # Update autoregressive-relevant information for the next iteration
        self.update_autoregression_state(next_nn_X)

        return blended_base_velocities, blended_base_angular_velocities


@dataclass
class TrajectoryGenerator:
    """Class for generating trajectories."""

    # Subcomponents of the trajectory generator
    kincomputations: KinematicComputations
    storage: StorageHandler
    autoregression: Autoregression
    plotter: Plotter
    model: LearnedModel

    # Iteration counter and generation rate
    iteration: int = 0
    generation_rate: float = 1/50

    @staticmethod
    def build(icub: iCub,
              gazebo: scenario.GazeboSimulator,
              kindyn: kindyncomputations.KinDynComputations,
              storage_path: str,
              training_path: str,
              local_foot_vertices_pos: List,
              initial_nn_X: List,
              initial_past_trajectory_base_vel: List,
              initial_past_trajectory_base_ang_vel: List,
              initial_base_height: List,
              initial_base_angle: np.array,
              nominal_DS_duration: float = 0.04,
              difference_position_threshold: float = 0.04,
              difference_height_norm_threshold: bool = 0.005,
              tau_base_velocities: float = 1.3,
              tau_base_angular_velocities: float = 1.3,
              nn_X_difference_norm_threshold: float = 0.05,
              ellipsoid_forward_axis: float = 1.0,
              ellipsoid_side_axis: float = 0.9,
              ellipsoid_backward_axis: float = 0.6,
              ellipsoid_scaling: float = 0.4) -> "TrajectoryGenerator":
        """Build an instance of TrajectoryGenerator."""

        # Build the kinematic computations handler component
        kincomputations = KinematicComputations.build(kindyn=kindyn,
                                                      local_foot_vertices_pos=local_foot_vertices_pos,
                                                      icub=icub,
                                                      gazebo=gazebo,
                                                      nominal_DS_duration=nominal_DS_duration,
                                                      difference_position_threshold=difference_position_threshold,
                                                      difference_height_norm_threshold=difference_height_norm_threshold)

        # Initialize the support vertex and the support foot
        kincomputations.set_initial_support_vertex_and_support_foot()

        # Build the storage handler component
        storage = StorageHandler.build(storage_path)

        # Build the autoregression handler component
        autoregression = Autoregression.build(training_path=training_path,
                                              initial_nn_X=initial_nn_X,
                                              initial_past_trajectory_base_vel=initial_past_trajectory_base_vel,
                                              initial_past_trajectory_base_ang_vel=initial_past_trajectory_base_ang_vel,
                                              initial_base_height=initial_base_height,
                                              initial_base_angle=initial_base_angle,
                                              tau_base_velocities=tau_base_velocities,
                                              tau_base_angular_velocities=tau_base_angular_velocities,
                                              nn_X_difference_norm_threshold=nn_X_difference_norm_threshold)

        # Build the plotter component
        plotter = Plotter.build(ellipsoid_forward_axis=ellipsoid_forward_axis,
                                ellipsoid_side_axis=ellipsoid_side_axis,
                                ellipsoid_backward_axis=ellipsoid_backward_axis,
                                ellipsoid_scaling=ellipsoid_scaling)

        # Build the learned model component
        model = LearnedModel.build(training_path=training_path)

        return TrajectoryGenerator(kincomputations=kincomputations,
                                   storage=storage,
                                   autoregression=autoregression,
                                   plotter=plotter,
                                   model=model)

    def restore_model_and_retrieve_tensors(self, session: tf.Session) -> (tf.Tensor, tf.Tensor, tf.Tensor, tf.Tensor):
        """Restore the learned model and retrieve the tensors of interest."""

        # Restore the learned model
        graph = self.model.restore_learned_model(session=session)

        # Retrieve the tensors of interest
        nn_X, nn_keep_prob, output, blending_coefficients = self.model.retrieve_tensors(graph)

        return nn_X, nn_keep_prob, output, blending_coefficients

    def retrieve_network_output_and_blending_coefficients(self, nn_X: tf.Tensor, nn_keep_prob: tf.Tensor, output: tf.Tensor,
                                                          blending_coefficients: tf.Tensor) -> (np.array, np.array, np.array):
        """Retrieve the network output (also denormalized) and the blending coefficients."""

        # Retrieve the network output and the blending coefficients
        current_output, current_blending_coefficients = self.model.evaluate_tensors(nn_X=nn_X,
                                                                                    current_nn_X=self.autoregression.current_nn_X,
                                                                                    nn_keep_prob=nn_keep_prob,
                                                                                    output=output,
                                                                                    blending_coefficients=blending_coefficients)

        # Denormalize the network output
        denormalized_current_output = denormalize(current_output, self.model.Ymean, self.model.Ystd)[0]

        return current_output, denormalized_current_output, current_blending_coefficients

    def apply_joint_positions_and_base_orientation(self, denormalized_current_output: List) -> (List, List):
        """Apply joint positions and base orientation from the output returned by the network."""

        # Extract the new joint positions from the denormalized network output
        joint_positions = np.asarray(denormalized_current_output[42:74])

        # If the robot is stopped, handle unnatural in-place rotations by imposing zero angular base velocity
        if self.autoregression.stopped:
            base_angular_velocity = np.array([0.0,0.0,0.0])
        else:
<<<<<<< HEAD
            omega = denormalized_current_output[108]
=======
            base_angular_velocity = np.array(denormalized_current_output[21:24])
>>>>>>> 63dc0611

        # Extract the new base orientation from the output
        base_angle_change = base_angular_velocity * self.generation_rate
        new_base_angle = self.autoregression.current_base_angle + base_angle_change
        new_base_rotation = Rotation.from_euler('xyz', [0, 0, new_base_angle[2]])
        new_base_quaternion = Quaternion.to_wxyz(new_base_rotation.as_quat())

        # Update the base orientation and the joint positions in the robot configuration
        self.kincomputations.reset_robot_configuration(joint_positions=joint_positions,
                                                       base_position=self.autoregression.current_base_position,
                                                       base_quaternion=new_base_quaternion)

        # Update the base base orientation and the joint positions in the configuration of the robot visualized in the simulator
        self.kincomputations.reset_visual_robot_configuration(joint_positions=joint_positions,
                                                              base_quaternion=new_base_quaternion)

        # Update the base yaw in the autoregression state
        self.autoregression.new_base_angle = new_base_angle

        return joint_positions, new_base_quaternion

    def update_support_vertex_and_support_foot_and_footsteps(self) -> (str, bool):
        """Update the support vertex and the support foot. Handle updates of the footsteps list and of the deactivation
        time of the last footstep."""

        # Update support foot and support vertex while detecting new footsteps and deactivation time updates
        support_foot, update_deactivation_time, update_footsteps_list = self.kincomputations.update_support_vertex_and_support_foot()

        if update_deactivation_time:

            # Define the swing foot
            if support_foot == "r_foot":
                swing_foot = "l_foot"
            else:
                swing_foot = "r_foot"

            if self.storage.footsteps[swing_foot]:

                # Update the deactivation time of the last footstep
                self.storage.footsteps[swing_foot][-1]["deactivation_time"] = self.iteration * self.generation_rate

        if update_footsteps_list:

            # Retrieve the information related to the new footstep
            new_footstep = self.kincomputations.footsteps_extractor.create_new_footstep(
                kindyn=self.kincomputations.kindyn,
                support_foot=support_foot,
                activation_time=self.iteration * self.generation_rate)

            # Update the footsteps storage
            self.storage.update_footsteps_storage(support_foot=support_foot, footstep=new_footstep)

        return support_foot, update_footsteps_list

    def compute_kinematically_feasible_base_and_update_posturals(self, joint_positions: List,
                                                                base_quaternion: List, controlled_joints: List,
                                                                link_names: List) -> (List, List, List, List):
        """Compute kinematically-feasible base position and retrieve updated posturals."""

        # Compute and apply kinematically-feasible base position
        kinematically_feasible_base_position = \
            self.kincomputations.compute_and_apply_kinematically_feasible_base_position( joint_positions=joint_positions,
                                                                                         base_quaternion=base_quaternion)

        # Retrieve new posturals to be added to the list of posturals
        new_base_postural, new_joints_postural, new_links_postural, new_com_postural = \
            self.kincomputations.postural_extractor.create_new_posturals(base_position=kinematically_feasible_base_position,
                                                                         base_quaternion=base_quaternion,
                                                                         joint_positions=joint_positions,
                                                                         controlled_joints=controlled_joints,
                                                                         kindyn=self.kincomputations.kindyn,
                                                                         link_names=link_names)

        return new_base_postural, new_joints_postural, new_links_postural, new_com_postural

<<<<<<< HEAD
    def retrieve_joystick_inputs(self, input_port: yarp.BufferedPortBottle, base_heights: List, quad_bezier: List, base_velocities: List,
                                 facing_dirs: List, raw_data: List) -> (List, List, List, List):
        """Retrieve user-specified joystick inputs received through YARP port."""

        # The joystick input from the user written on the YARP port will contain 7 + 3 * 7 * 2 + 4 = 53 values:
        # 0-6 are base_heights (z)
        # 7-20 are quad_bezier (x,y)
        # 21-34 are base_velocities (x,y)
        # 35-48 are facing_dirs (x,y)
        # 49-52 are joystick inputs to be stored for future plotting (curr_x, curr_y, curr_z, curr_rz)
=======
    def retrieve_joystick_inputs(self, input_port: yarp.BufferedPortBottle, base_velocities: List,
                                 base_angular_velocities: List, raw_data: List) -> (List, List, List):
        """Retrieve user-specified joystick inputs received through YARP port."""

        # The joystick input from the user written on the YARP port will contain 2 * 7 + 7 + 4 = 25 values:
        # 0-13 are base_velocities (x,y)
        # 14-20 are base_angular_velocities (z)
        # 21-24 are joystick inputs to be stored for future plotting (curr_x, curr_y, curr_z, curr_rz)
>>>>>>> 63dc0611

        # Read from the input port
        res = input_port.read(shouldWait=False)

        if res is None:

<<<<<<< HEAD
            if quad_bezier:
                # If the port is empty but the previous joystick inputs are not empty, return them
                return base_heights, quad_bezier, base_velocities, facing_dirs, raw_data
=======
            if base_velocities:

                # If the port is empty but the previous joystick inputs are not empty, return them
                return base_velocities, base_angular_velocities, raw_data
>>>>>>> 63dc0611

            else:

                # If the port is empty and the previous joystick inputs are empty, return default values
<<<<<<< HEAD
                default_base_heights = [0 for _ in range(len(self.autoregression.t))]
                default_quad_bezier = [[0, 0] for _ in range(len(self.autoregression.t))]
                default_base_velocities = [[0, 0] for _ in range(len(self.autoregression.t))]
                default_facing_dirs = [[0, 1] for _ in range(len(self.autoregression.t))]
                default_raw_data = [0, 0, 0, -1] # zero motion direction (robot stopped), forward facing direction
                return default_base_heights, default_quad_bezier, default_base_velocities, default_facing_dirs, default_raw_data
=======
                default_base_velocities = [[0, 0] for _ in range(len(self.autoregression.t))]
                default_base_angular_velocities = [0 for _ in range(len(self.autoregression.t))]
                default_raw_data = [0, 0, 0, -1] # zero motion direction (robot stopped), forward base direction

                return default_base_velocities, default_base_angular_velocities, default_raw_data
>>>>>>> 63dc0611

        else:
            # If the port is not empty, retrieve the new joystick inputs
<<<<<<< HEAD
            new_base_heights = []
            new_quad_bezier = []
=======
>>>>>>> 63dc0611
            new_base_velocities = []
            new_base_angular_velocities = []
            new_raw_data = []

<<<<<<< HEAD
            for k in range(0,7):
                coord = res.get(k).asFloat32()
                new_base_heights.append(coord)

            for k in range(7, res.size() - 4, 2):
                coords = [res.get(k).asFloat32(), res.get(k + 1).asFloat32()]
                if k < 21:
                    new_quad_bezier.append(coords)
                elif k < 35:
                    new_base_velocities.append(coords)
                else:
                    new_facing_dirs.append(coords)
=======
            for k in range(0, 13, 2):
                coords = [res.get(k).asFloat32(), res.get(k + 1).asFloat32()]
                new_base_velocities.append(coords)
>>>>>>> 63dc0611

            for k in range(14, res.size()):
                if k < res.size() - 4:
                    new_base_angular_velocities.append(res.get(k).asFloat32())
                else:
                    new_raw_data.append(res.get(k).asFloat32())

<<<<<<< HEAD
            return new_base_heights, new_quad_bezier, new_base_velocities, new_facing_dirs, new_raw_data

    def autoregression_and_blending(self, current_output: np.array, denormalized_current_output: np.array, base_heights: List, quad_bezier: List,
                  facing_dirs: List, base_velocities: List) -> (List, List, List):
=======
            return new_base_velocities, new_base_angular_velocities, new_raw_data

    def autoregression_and_blending(self, current_output: np.array, denormalized_current_output: np.array, base_velocities: List,
                                    base_angular_velocities: List) -> (List, List):
>>>>>>> 63dc0611
        """Use the network output in an autoregressive fashion and blend it with the user input."""

        world_H_base = self.kincomputations.kindyn.get_world_base_transform()

        # Use the network output in an autoregressive fashion and blend it with the user input
        blended_base_velocities, blended_base_angular_velocities = \
            self.autoregression.autoregression_and_blending(current_output=current_output,
                                                            denormalized_current_output=denormalized_current_output,
<<<<<<< HEAD
                                                            base_heights=base_heights,
                                                            quad_bezier=quad_bezier,
                                                            facing_dirs=facing_dirs,
=======
>>>>>>> 63dc0611
                                                            base_velocities=base_velocities,
                                                            base_angular_velocities=base_angular_velocities,
                                                            world_H_base=world_H_base)

        return blended_base_velocities, blended_base_angular_velocities

    def update_storages_and_save(self, blending_coefficients: List, base_postural: List, joints_postural: List,
<<<<<<< HEAD
                                 links_postural: List, com_postural: List, raw_data: List, base_heights: List, quad_bezier: List,
                                 base_velocities: List, facing_dirs: List, save_every_N_iterations: int) -> None:
=======
                                 links_postural: List, com_postural: List, raw_data: List,
                                 base_velocities: List, base_angular_velocities: List, save_every_N_iterations: int) -> None:
>>>>>>> 63dc0611
        """Update the blending coefficients, posturals and joystick input storages and periodically save data."""

        # Update the blending coefficients storage
        self.storage.update_blending_coefficients_storage(blending_coefficients=blending_coefficients)

        # Update the posturals storage
        self.storage.update_posturals_storage(base=base_postural, joints=joints_postural,
                                              links=links_postural, com=com_postural)

        # Update joystick inputs storage
<<<<<<< HEAD
        self.storage.update_joystick_inputs_storage(raw_data=raw_data, base_heights=base_heights, quad_bezier=quad_bezier,
                                                    base_velocities=base_velocities, facing_dirs=facing_dirs)
=======
        self.storage.update_joystick_inputs_storage(raw_data=raw_data, base_velocities=base_velocities, 
                                                    base_angular_velocities=base_angular_velocities)
>>>>>>> 63dc0611

        # Periodically save data
        if self.iteration % save_every_N_iterations == 0:

            # Before saving data, update the footsteps list
            final_deactivation_time = self.iteration * self.generation_rate
            updated_footsteps = self.kincomputations.footsteps_extractor.update_footsteps(
                final_deactivation_time=final_deactivation_time, footsteps=self.storage.footsteps)
            self.storage.replace_footsteps_storage(footsteps=updated_footsteps)

            # Save data
            self.storage.save_data_as_json()

    def update_iteration_counter(self) -> None:
        """Update the counter for the iterations of the generator."""

        # Debug
        print(self.iteration)
        if self.iteration == 1:
            input("\nPress Enter to start the trajectory generation.\n")

        self.iteration += 1<|MERGE_RESOLUTION|>--- conflicted
+++ resolved
@@ -21,12 +21,7 @@
 from adherent.MANN.utils import read_from_file
 from adherent.data_processing.utils import iCub
 from gym_ignition.rbd.idyntree import kindyncomputations
-<<<<<<< HEAD
-from adherent.data_processing.utils import rotation_2D
-from adherent.trajectory_generation.utils import define_initial_base_height, trajectory_blending
-=======
 from adherent.trajectory_generation.utils import trajectory_blending
->>>>>>> 63dc0611
 from adherent.trajectory_generation.utils import load_output_mean_and_std
 from adherent.trajectory_generation.utils import load_component_wise_input_mean_and_std
 
@@ -48,11 +43,7 @@
     # Storage dictionaries for footsteps, postural, joystick input and blending coefficients
     footsteps: Dict = field(default_factory=lambda: {'l_foot': [], 'r_foot': []})
     posturals: Dict = field(default_factory=lambda: {'base': [], 'joints': [], 'links': [], 'com': []})
-<<<<<<< HEAD
-    joystick_inputs: Dict = field(default_factory=lambda: {'raw_data': [], 'base_heights': [], 'quad_bezier': [], 'base_velocities': [], 'facing_dirs': []})
-=======
     joystick_inputs: Dict = field(default_factory=lambda: {'raw_data': [], 'base_velocities': [], 'base_angular_velocities': []})
->>>>>>> 63dc0611
     blending_coeffs: Dict = field(default_factory=lambda: {'w_1': [], 'w_2': [], 'w_3': [], 'w_4': []})
 
     @staticmethod
@@ -70,19 +61,10 @@
                               joystick_input_path,
                               blending_coefficients_path)
 
-<<<<<<< HEAD
-    def update_joystick_inputs_storage(self, raw_data: List, base_heights: List, quad_bezier: List, base_velocities: List, facing_dirs: List) -> None:
-        """Update the storage of the joystick inputs."""
-
-        self.joystick_inputs["raw_data"].append(raw_data)
-        self.joystick_inputs["base_heights"].append(base_heights)
-        self.joystick_inputs["quad_bezier"].append(quad_bezier)
-=======
     def update_joystick_inputs_storage(self, raw_data: List, base_velocities: List, base_angular_velocities: List) -> None:
         """Update the storage of the joystick inputs."""
 
         self.joystick_inputs["raw_data"].append(raw_data)
->>>>>>> 63dc0611
         self.joystick_inputs["base_velocities"].append(base_velocities)
         self.joystick_inputs["base_angular_velocities"].append(base_angular_velocities)
 
@@ -688,39 +670,6 @@
         plt.title("Footsteps")
 
     @staticmethod
-<<<<<<< HEAD
-    def plot_predicted_future_trajectory(figure_base_heights: int, figure_facing_dirs: int, figure_base_vel: int, denormalized_current_output: List) -> None:
-        """Plot the future trajectory predicted by the network (magenta)."""
-    
-        # Retrieve predicted base positions, facing directions and base velocities from the denormalized network output
-        predicted_base_pos = denormalized_current_output[0:18]
-        predicted_facing_dirs = denormalized_current_output[18:30]
-        predicted_base_vel = denormalized_current_output[30:42]
-
-        predicted_base_heights = []
-        predicted_base_xy = []
-
-        plt.figure(figure_base_heights)
-
-        for k in range(0, len(predicted_base_pos), 3):
-            base_position = [predicted_base_pos[k], predicted_base_pos[k + 1]]
-            predicted_base_xy.append(base_position)
-            predicted_base_heights.append(predicted_base_pos[k+2])
-
-        # Plot base heights over time
-        plt.scatter(np.linspace(1/6, 1, 6), predicted_base_heights, c='m', label="Predicted future trajectory")
-
-        plt.figure(figure_facing_dirs)
-
-        i = 0
-        for k in range(0, len(predicted_facing_dirs), 2):
-            # Plot facing directions (scaled for visualization purposes)
-            facing_direction = [predicted_facing_dirs[k] / 10, predicted_facing_dirs[k + 1] / 10]
-            plt.plot([-predicted_base_xy[i][1], -predicted_base_xy[i][1] - facing_direction[1]],
-                     [predicted_base_xy[i][0], predicted_base_xy[i][0] + facing_direction[0]],
-                     'm')
-            i += 1
-=======
     def plot_predicted_future_trajectory(figure_base_vel: int, figure_base_ang_vel: int, denormalized_current_output: List) -> None:
         """Plot the future trajectory predicted by the network (magenta)."""
 
@@ -742,13 +691,9 @@
         # Plot linear velocities over time
         plt.scatter(np.linspace(1/6, 1, 6), predicted_vel_x, c='m', label="Predicted x")
         plt.scatter(np.linspace(1/6, 1, 6), predicted_vel_y, c='m', marker="+", label="Predicted y")
->>>>>>> 63dc0611
 
         plt.figure(figure_base_ang_vel)
 
-<<<<<<< HEAD
-        for k in range(0, len(predicted_base_pos), 3):
-=======
         # Separate x,y,z components
         predicted_ang_vel_x = []
         predicted_ang_vel_y = []
@@ -757,40 +702,10 @@
             predicted_ang_vel_x.append(predicted_base_ang_vel[k])
             predicted_ang_vel_y.append(predicted_base_ang_vel[k+1])
             predicted_ang_vel_z.append(predicted_base_ang_vel[k+2])
->>>>>>> 63dc0611
 
         # Plot angular velocities over time
         plt.scatter(np.linspace(1/6, 1, 6), predicted_ang_vel_z, c='m', marker="^", label="Predicted z")
 
-<<<<<<< HEAD
-        i = 0
-        for k in range(0, len(predicted_base_vel), 2):
-            # Plot base velocities (scaled for visualization purposes)
-            base_velocity = [predicted_base_vel[k] / 10, predicted_base_vel[k + 1] / 10]
-            plt.plot([-predicted_base_xy[i][1], -predicted_base_xy[i][1] - base_velocity[1]],
-                     [predicted_base_xy[i][0], predicted_base_xy[i][0] + base_velocity[0]],
-                     'm')
-            i += 1
-
-    @staticmethod
-    def plot_desired_future_trajectory(figure_base_heights: int, figure_facing_dirs: int, figure_base_vel: int,
-                                       base_heights: List, quad_bezier: List, facing_dirs: List, base_velocities: List) -> None:
-        """Plot the future trajectory built from user inputs (gray)."""
-
-        # Retrieve components for plotting
-        quad_bezier_x = [elem[0] for elem in quad_bezier]
-        quad_bezier_y = [elem[1] for elem in quad_bezier]
-
-        plt.figure(figure_base_heights)
-
-        # Plot base heights
-        plt.scatter(np.linspace(0, 1, 7), base_heights, c='gray', label="Desired future trajectory")
-
-        plt.figure(figure_facing_dirs)
-
-        # Plot base positions
-        plt.scatter(quad_bezier_x, quad_bezier_y, c='gray')
-=======
 
     @staticmethod
     def plot_desired_future_trajectory(figure_base_vel: int, figure_base_ang_vel: int, base_velocities: List, 
@@ -798,7 +713,6 @@
         """Plot the future trajectory built from user inputs (gray)."""
 
         plt.figure(figure_base_vel)
->>>>>>> 63dc0611
 
         # Separate x,y components
         desired_vel_x = [-elem[1] for elem in base_velocities]
@@ -814,32 +728,6 @@
         plt.scatter(np.linspace(0, 1, 7), base_angular_velocities, c='gray', marker="^", label="Desired z")
 
     @staticmethod
-<<<<<<< HEAD
-    def plot_blended_future_trajectory(figure_base_heights: int, figure_facing_dirs: int, figure_base_vel: int, blended_base_positions: List,
-                                       blended_facing_dirs: List, blended_base_velocities: List) -> None:
-        """Plot the future trajectory obtained by blending the network output and the user input (green)."""
-
-        # Extract components for plotting
-        blended_base_positions_x = [elem[0] for elem in blended_base_positions]
-        blended_base_positions_y = [elem[1] for elem in blended_base_positions]
-        blended_base_positions_z = [elem[2] for elem in blended_base_positions]
-
-        plt.figure(figure_base_heights)
-
-        # Plot base heights
-        plt.scatter(np.linspace(0, 1, 7), blended_base_positions_z, c='g', label="Blended future trajectory")
-
-        plt.figure(figure_facing_dirs)
-
-        # Plot base positions
-        plt.scatter(blended_base_positions_x, blended_base_positions_y, c='g')
-
-        # Plot facing directions (scaled for visualization purposes)
-        for k in range(len(blended_base_positions)):
-            plt.plot([blended_base_positions_x[k], blended_base_positions_x[k] + blended_facing_dirs[k][0] / 10],
-                     [blended_base_positions_y[k], blended_base_positions_y[k] + blended_facing_dirs[k][1] / 10],
-                     c='g')
-=======
     def plot_blended_future_trajectory(figure_base_vel: int, figure_base_ang_vel: int, blended_base_velocities: List,
                                        blended_base_angular_velocities: List) -> None:
         """Plot the future trajectory obtained by blending the network output and the user input (green)."""
@@ -847,7 +735,6 @@
         # Extract components for plotting
         blended_base_velocities_x = [elem[1] for elem in blended_base_velocities]
         blended_base_velocities_y = [-elem[0] for elem in blended_base_velocities]
->>>>>>> 63dc0611
 
         plt.figure(figure_base_vel)
 
@@ -857,35 +744,9 @@
 
         plt.figure(figure_base_ang_vel)
 
-<<<<<<< HEAD
-    def plot_trajectory_blending(self, figure_base_heights: int, figure_facing_dirs: int, figure_base_vel: int, denormalized_current_output: List,
-                                 base_heights: List, quad_bezier: List, facing_dirs: List, base_velocities: List, blended_base_positions: List,
-                                 blended_facing_dirs: List, blended_base_velocities: List) -> None:
-        """Plot the predicted, desired and blended future ground trajectories used to build the next network input."""
-
-        # Base heights plot
-        plt.figure(figure_base_heights)
-        plt.clf()
-
-        # Facing directions plot
-        plt.figure(figure_facing_dirs)
-        plt.clf()
-
-        # Plot the reference frame
-        plt.scatter(0, 0, c='k')
-        plt.plot([0, 0], [0, 1 / 10], 'k')
-
-        # Plot upper semi-ellipse of the composed ellipsoid on which the last point of the Bezier curve is constrained
-        a = self.ellipsoid_side_axis * self.ellipsoid_scaling
-        b = self.ellipsoid_forward_axis * self.ellipsoid_scaling
-        x_coord = np.linspace(-a, a, 1000)
-        y_coord = b * np.sqrt( 1 - (x_coord ** 2)/(a ** 2))
-        plt.plot(x_coord, y_coord, 'k')
-=======
         # Plot angular velocities over time
         plt.scatter(np.linspace(0, 1, 7), blended_base_angular_velocities, c='g', marker="^", label="Blended z")
 
->>>>>>> 63dc0611
 
     def plot_trajectory_blending(self, figure_base_vel: int, figure_base_ang_vel: int, denormalized_current_output: List,
                                  base_velocities: List, base_angular_velocities: List, blended_base_velocities: List,
@@ -901,37 +762,6 @@
         plt.clf()
 
         # Plot the future trajectory predicted by the network
-<<<<<<< HEAD
-        self.plot_predicted_future_trajectory(figure_base_heights=figure_base_heights, figure_facing_dirs=figure_facing_dirs, figure_base_vel=figure_base_vel,
-                                              denormalized_current_output=denormalized_current_output)
-
-        # Plot the future trajectory built from user inputs
-        self.plot_desired_future_trajectory(figure_base_heights=figure_base_heights, figure_facing_dirs=figure_facing_dirs, figure_base_vel=figure_base_vel,
-                                            base_heights=base_heights, quad_bezier=quad_bezier, facing_dirs=facing_dirs, base_velocities=base_velocities)
-
-        # Plot the future trajectory obtained by blending the network output and the user input
-        self.plot_blended_future_trajectory(figure_base_heights=figure_base_heights, figure_facing_dirs=figure_facing_dirs, figure_base_vel=figure_base_vel,
-                                            blended_base_positions=blended_base_positions,
-                                            blended_facing_dirs=blended_facing_dirs,
-                                            blended_base_velocities=blended_base_velocities)
-
-        # Configure base heights plot
-        plt.figure(figure_base_heights)
-        plt.title("BASE HEIGHTS OVER TIME")
-        plt.xlabel('Time (s)')
-        plt.ylabel('Base height (m)')
-        plt.xlim([0, 1])
-        plt.ylim([-0.2, 0.2])
-        plt.legend()
-
-        # Configure facing directions plot
-        plt.figure(figure_facing_dirs)
-        plt.axis('scaled')
-        plt.xlim([-0.5, 0.5])
-        plt.ylim([-0.3, 0.5])
-        plt.axis('off')
-        plt.title("INTERPOLATED TRAJECTORY (FACING DIRECTIONS)")
-=======
         self.plot_predicted_future_trajectory(figure_base_vel=figure_base_vel, figure_base_ang_vel=figure_base_ang_vel,
                                               denormalized_current_output=denormalized_current_output)
 
@@ -944,7 +774,6 @@
         self.plot_blended_future_trajectory(figure_base_vel=figure_base_vel, figure_base_ang_vel=figure_base_ang_vel,
                                             blended_base_velocities=blended_base_velocities,
                                             blended_base_angular_velocities=blended_base_angular_velocities)
->>>>>>> 63dc0611
 
         # Configure base velocities plot
         plt.figure(figure_base_vel)
@@ -1108,181 +937,9 @@
 
         # Store new base position
         self.new_base_position = world_H_base[0:3, -1]
-<<<<<<< HEAD
-        self.new_ground_base_position = [self.new_base_position[0], self.new_base_position[1]] # projected on the ground
-
-        # Retrieve new ground base direction
-        new_base_rotation = world_H_base[0:3, 0:3]
-        new_base_direction = new_base_rotation.dot(self.frontal_base_direction)
-        new_ground_base_direction = [new_base_direction[0], new_base_direction[1]]  # projected on the ground
-        new_ground_base_direction = new_ground_base_direction / np.linalg.norm(new_ground_base_direction)  # of unitary norm
-
-        # Retrieve new ground chest direction
-        world_H_chest = world_H_base.dot(base_H_chest)
-        new_chest_rotation = world_H_chest[0:3, 0:3]
-        new_chest_direction = new_chest_rotation.dot(self.frontal_chest_direction)
-        new_ground_chest_direction = [new_chest_direction[0], new_chest_direction[1]]  # projected on the ground
-        new_ground_chest_direction = new_ground_chest_direction / np.linalg.norm(new_ground_chest_direction)  # of unitary norm
-
-        # Store new facing direction
-        self.new_facing_direction = new_ground_base_direction + new_ground_chest_direction  # mean of base and chest directions
-        self.new_facing_direction = self.new_facing_direction / np.linalg.norm(self.new_facing_direction)  # of unitary norm
-
-        # Retrieve the rotation from the new facing direction to the world frame and its inverse
-        new_facing_direction_yaw = compute_angle_wrt_x_positive_semiaxis(self.new_facing_direction)
-        self.new_world_R_facing = rotation_2D(new_facing_direction_yaw)
-        self.new_facing_R_world = np.linalg.inv(self.new_world_R_facing)
-
-    def autoregressive_usage_base_positions(self, next_nn_X: List, denormalized_current_output: np.array,
-                                            base_heights: List, quad_bezier: List) -> (List, List, List):
-        """Use the base positions in an autoregressive fashion."""
-
-        # ===================
-        # PAST BASE POSITIONS
-        # ===================
-    
-        # Update the full window storing the past base positions
-        new_past_trajectory_base_positions = []
-        for k in range(len(self.current_past_trajectory_base_positions) - 1):
-            # Element in the reference frame defined by the previous base position + facing direction
-            facing_elem = self.current_past_trajectory_base_positions[k + 1][:2]
-            # Express element in world frame
-            world_elem = self.current_world_R_facing.dot(facing_elem) + self.current_ground_base_position
-            # Express element in the frame defined by the new base position + facing direction
-            new_facing_elem = self.new_facing_R_world.dot(world_elem - self.new_ground_base_position)
-            # Store updated element
-            new_past_trajectory_base_positions.append(np.array([new_facing_elem[0], new_facing_elem[1], self.current_past_trajectory_base_positions[k + 1][2]]))
-
-        # Add as last element the current (local) base position, where height is unchanged bc frames only move along xy plane and around z axis
-        new_past_trajectory_base_positions.append(np.array([0., 0., self.new_base_position[2] - define_initial_base_height("iCubV2_5")+0.008]))
-
-        # Update past base positions
-        self.new_past_trajectory_base_positions = new_past_trajectory_base_positions
-
-        # Extract compressed window of past base positions (denormalized for plotting)
-        past_base_positions_plot = []
-        for index in self.past_window_indexes:
-            past_base_positions_plot.extend(self.new_past_trajectory_base_positions[index])
-
-        # Extract compressed window of past base positions (normalized for building the next input)
-        past_base_positions = past_base_positions_plot.copy()
-
-        for k in range(len(past_base_positions)):
-            past_base_positions[k] = (past_base_positions[k] - self.Xmean_dict["past_base_positions"][k]) / \
-                                     self.Xstd_dict["past_base_positions"][k]
-
-        # Add the compressed window of normalized past base positions to the next input
-        next_nn_X.extend(past_base_positions)
-        # =====================
-        # FUTURE BASE POSITIONS
-        # =====================
-
-        # Extract future base positions for blending (i.e. in the plot reference frame)
-        future_base_pos_plot = denormalized_current_output[0:18]
-        
-        future_base_pos_blend = [[0.0, 0.0, 0.0]] #in form -y, x, z (for some reason)
-        for k in range(0, len(future_base_pos_plot), 3):
-            future_base_pos_blend.append([-future_base_pos_plot[k + 1], future_base_pos_plot[k], future_base_pos_plot[k+2]])
-
-        # Blend user-specified and network-predicted future base positions
-        input_positions = []
-
-        for k in range(len(quad_bezier)):
-            input_positions.append([quad_bezier[k][0], quad_bezier[k][1], base_heights[k]])
-        blended_base_positions = trajectory_blending(future_base_pos_blend, input_positions, self.t, self.tau_base_positions)
-
-        # Reshape blended future base positions, with height as 3rd component
-        future_base_pos_blend_features = []
-        for k in range(1, len(blended_base_positions)):
-            future_base_pos_blend_features.append(blended_base_positions[k][1])
-            future_base_pos_blend_features.append(-blended_base_positions[k][0])
-            future_base_pos_blend_features.append(blended_base_positions[k][2])
-
-        # Normalize blended future base positions
-        future_base_pos_blend_features_normalized = future_base_pos_blend_features.copy()
-        for k in range(len(future_base_pos_blend_features_normalized)):
-            future_base_pos_blend_features_normalized[k] = (future_base_pos_blend_features_normalized[k] -
-                                                            self.Xmean_dict["future_base_positions"][k]) / \
-                                                           self.Xstd_dict["future_base_positions"][k]
-        # Add the normalized blended future base positions to the next input
-        next_nn_X.extend(future_base_pos_blend_features_normalized)
-        return next_nn_X, blended_base_positions, future_base_pos_blend_features
-
-    def autoregressive_usage_facing_directions(self, next_nn_X: List, denormalized_current_output: np.array,
-                                               facing_dirs: List) -> (List, List):
-        """Use the facing directions in an autoregressive fashion."""
-
-        # ======================
-        # PAST FACING DIRECTIONS
-        # ======================
-
-        # Update the full window storing the past facing directions
-        new_past_trajectory_facing_directions = []
-        for k in range(len(self.current_past_trajectory_facing_directions) - 1):
-            # Element in the reference frame defined by the previous base position + facing direction
-            facing_elem = self.current_past_trajectory_facing_directions[k + 1]
-            # Express element in world frame
-            world_elem = self.current_world_R_facing.dot(facing_elem)
-            # Express element in the frame defined by the new base position + facing direction
-            new_facing_elem = self.new_facing_R_world.dot(world_elem)
-            # Store updated element
-            new_past_trajectory_facing_directions.append(new_facing_elem)
-
-        # Add as last element the current (local) facing direction, i.e. [1,0]
-        new_past_trajectory_facing_directions.append(np.array([1., 0.]))
-
-        # Update past facing directions
-        self.new_past_trajectory_facing_directions = new_past_trajectory_facing_directions
-
-        # Extract compressed window of past facing directions (denormalized for plotting)
-        past_facing_directions_plot = []
-        for index in self.past_window_indexes:
-            past_facing_directions_plot.extend(self.new_past_trajectory_facing_directions[index])
-
-        # Extract compressed window of past facing directions (normalized for building the next input)
-        past_facing_directions = past_facing_directions_plot.copy()
-        for k in range(len(past_facing_directions)):
-            past_facing_directions[k] = (past_facing_directions[k] - self.Xmean_dict["past_facing_directions"][k]) / \
-                                        self.Xstd_dict["past_facing_directions"][k]
-
-        # Add the compressed window of normalized past facing directions to the next input
-        next_nn_X.extend(past_facing_directions)
-
-        # ========================
-        # FUTURE FACING DIRECTIONS
-        # ========================
-
-        # Extract future facing directions for blending (i.e. in the plot reference frame)
-        future_facing_dirs_plot = denormalized_current_output[18:30]
-        future_facing_dirs_blend = [[0.0, 1.0]]
-        for k in range(0, len(future_facing_dirs_plot), 2):
-            future_facing_dirs_blend.append([-future_facing_dirs_plot[k + 1], future_facing_dirs_plot[k]])
-
-        # Blend user-specified and network-predicted future facing directions
-        blended_facing_dirs = trajectory_blending(future_facing_dirs_blend, facing_dirs, self.t, self.tau_facing_dirs)
-
-        # Reshape blended future facing directions
-        future_facing_dirs_blend_features = []
-        for k in range(1, len(blended_facing_dirs)):
-            future_facing_dirs_blend_features.append(blended_facing_dirs[k][1])
-            future_facing_dirs_blend_features.append(-blended_facing_dirs[k][0])
-
-        # Normalize blended future facing directions
-        future_facing_dirs_blend_features_normalized = future_facing_dirs_blend_features.copy()
-        for k in range(len(future_facing_dirs_blend_features_normalized)):
-            future_facing_dirs_blend_features_normalized[k] = (future_facing_dirs_blend_features_normalized[k] -
-                                                               self.Xmean_dict["future_facing_directions"][k]) / \
-                                                              self.Xstd_dict["future_facing_directions"][k]
-
-        # Add the normalized blended future facing directions to the next input
-        next_nn_X.extend(future_facing_dirs_blend_features_normalized)
-
-        return next_nn_X, blended_facing_dirs
-=======
 
         self.new_world_R_base = world_H_base[:3, :3] 
         self.new_base_R_world = np.linalg.inv(self.new_world_R_base)
->>>>>>> 63dc0611
 
     def autoregressive_usage_base_velocities(self, next_nn_X: List, denormalized_current_output: np.array,
                                              base_velocities: List) -> (List, List):
@@ -1304,14 +961,8 @@
             # Store updated element
             new_past_trajectory_base_velocities.append(new_base_elem)
 
-<<<<<<< HEAD
-        # Add as last element the current (local) base velocity (this is an approximation)
-        new_past_trajectory_base_velocities.append(self.new_facing_R_world.dot(rotation_2D(self.new_base_yaw).dot(
-            [denormalized_current_output[106], denormalized_current_output[107]])))
-=======
         # Add as last element the current (local) base velocity (from the output)
         new_past_trajectory_base_velocities.append([denormalized_current_output[0], denormalized_current_output[1], denormalized_current_output[2]])
->>>>>>> 63dc0611
 
         # Update past base velocities
         self.new_past_trajectory_base_velocities = new_past_trajectory_base_velocities
@@ -1335,16 +986,10 @@
         # ======================
 
         # Extract future base velocities for blending (i.e. in the plot reference frame)
-<<<<<<< HEAD
-        future_base_vel_plot = denormalized_current_output[30:42]
-        future_base_vel_blend = [[0.0, self.base_vel_norm]] # This is an approximation.
-        for k in range(0, len(future_base_vel_plot), 2):
-=======
         future_base_vel_plot = denormalized_current_output[0:21]
         
         future_base_vel_blend = []
         for k in range(0, len(future_base_vel_plot), 3):
->>>>>>> 63dc0611
             future_base_vel_blend.append([-future_base_vel_plot[k + 1], future_base_vel_plot[k]])
 
         # Put joystick velocities in terms 
@@ -1381,20 +1026,6 @@
         # PAST BASE ANGULAR VELOCITIES
         # ============================
 
-<<<<<<< HEAD
-        future_base_pos_blend_features_xy = []
-        for i in range(0, len(future_base_pos_blend_features), 3):
-            future_base_pos_blend_features_xy.extend([future_base_pos_blend_features[i], future_base_pos_blend_features[i+1]])
-
-        # Compute the desired future trajectory length by summing the distances between future base positions
-        future_traj_length = 0
-        future_base_position_prev = future_base_pos_blend_features_xy[0]
-
-        for future_base_position in future_base_pos_blend_features_xy[1:]:
-            base_position_distance = np.linalg.norm(future_base_position - future_base_position_prev)
-            future_traj_length += base_position_distance
-            future_base_position_prev = future_base_position
-=======
         # Update the full window storing the past base angular velocities
         new_past_trajectory_base_angular_velocities = []
         for k in range(len(self.current_past_trajectory_base_angular_velocities) - 1):
@@ -1406,7 +1037,6 @@
             new_base_elem = self.new_base_R_world.dot(world_elem)
             # Store updated element
             new_past_trajectory_base_angular_velocities.append(new_base_elem)
->>>>>>> 63dc0611
 
         # Add as last element the current (local) base angular velocity (from the output)
         new_past_trajectory_base_angular_velocities.append([denormalized_current_output[21], denormalized_current_output[22], denormalized_current_output[23]])
@@ -1497,13 +1127,8 @@
         self.current_base_angle = self.new_base_angle
 
     def autoregression_and_blending(self, current_output: np.array, denormalized_current_output: np.array,
-<<<<<<< HEAD
-                                    base_heights: List, quad_bezier: List, facing_dirs: List, base_velocities: List,
-                                    world_H_base: np.array, base_H_chest: np.array) -> (List, List, List):
-=======
                                     base_velocities: List, base_angular_velocities: List,
                                     world_H_base: np.array) -> (List, List):
->>>>>>> 63dc0611
         """Handle the autoregressive usage of the network output blended with the user input from the joystick."""
 
         # Update the reference frame given by the base position and orientation
@@ -1512,21 +1137,6 @@
         # Initialize empty next input
         next_nn_X = []
 
-<<<<<<< HEAD
-        # Use the base positions in an autoregressive fashion
-        next_nn_X, blended_base_positions, future_base_pos_blend_features = \
-            self.autoregressive_usage_base_positions(next_nn_X=next_nn_X,
-                                                     denormalized_current_output=denormalized_current_output,
-                                                     base_heights=base_heights, quad_bezier=quad_bezier)
-
-        # Use the facing directions in an autoregressive fashion
-        next_nn_X, blended_facing_dirs = \
-            self.autoregressive_usage_facing_directions(next_nn_X=next_nn_X,
-                                                        denormalized_current_output=denormalized_current_output,
-                                                        facing_dirs=facing_dirs)
-
-=======
->>>>>>> 63dc0611
         # Use the base velocities in an autoregressive fashion
         next_nn_X, blended_base_velocities = \
             self.autoregressive_usage_base_velocities(next_nn_X=next_nn_X,
@@ -1668,11 +1278,7 @@
         if self.autoregression.stopped:
             base_angular_velocity = np.array([0.0,0.0,0.0])
         else:
-<<<<<<< HEAD
-            omega = denormalized_current_output[108]
-=======
             base_angular_velocity = np.array(denormalized_current_output[21:24])
->>>>>>> 63dc0611
 
         # Extract the new base orientation from the output
         base_angle_change = base_angular_velocity * self.generation_rate
@@ -1748,18 +1354,6 @@
 
         return new_base_postural, new_joints_postural, new_links_postural, new_com_postural
 
-<<<<<<< HEAD
-    def retrieve_joystick_inputs(self, input_port: yarp.BufferedPortBottle, base_heights: List, quad_bezier: List, base_velocities: List,
-                                 facing_dirs: List, raw_data: List) -> (List, List, List, List):
-        """Retrieve user-specified joystick inputs received through YARP port."""
-
-        # The joystick input from the user written on the YARP port will contain 7 + 3 * 7 * 2 + 4 = 53 values:
-        # 0-6 are base_heights (z)
-        # 7-20 are quad_bezier (x,y)
-        # 21-34 are base_velocities (x,y)
-        # 35-48 are facing_dirs (x,y)
-        # 49-52 are joystick inputs to be stored for future plotting (curr_x, curr_y, curr_z, curr_rz)
-=======
     def retrieve_joystick_inputs(self, input_port: yarp.BufferedPortBottle, base_velocities: List,
                                  base_angular_velocities: List, raw_data: List) -> (List, List, List):
         """Retrieve user-specified joystick inputs received through YARP port."""
@@ -1768,71 +1362,35 @@
         # 0-13 are base_velocities (x,y)
         # 14-20 are base_angular_velocities (z)
         # 21-24 are joystick inputs to be stored for future plotting (curr_x, curr_y, curr_z, curr_rz)
->>>>>>> 63dc0611
 
         # Read from the input port
         res = input_port.read(shouldWait=False)
 
         if res is None:
 
-<<<<<<< HEAD
-            if quad_bezier:
-                # If the port is empty but the previous joystick inputs are not empty, return them
-                return base_heights, quad_bezier, base_velocities, facing_dirs, raw_data
-=======
             if base_velocities:
 
                 # If the port is empty but the previous joystick inputs are not empty, return them
                 return base_velocities, base_angular_velocities, raw_data
->>>>>>> 63dc0611
 
             else:
 
                 # If the port is empty and the previous joystick inputs are empty, return default values
-<<<<<<< HEAD
-                default_base_heights = [0 for _ in range(len(self.autoregression.t))]
-                default_quad_bezier = [[0, 0] for _ in range(len(self.autoregression.t))]
-                default_base_velocities = [[0, 0] for _ in range(len(self.autoregression.t))]
-                default_facing_dirs = [[0, 1] for _ in range(len(self.autoregression.t))]
-                default_raw_data = [0, 0, 0, -1] # zero motion direction (robot stopped), forward facing direction
-                return default_base_heights, default_quad_bezier, default_base_velocities, default_facing_dirs, default_raw_data
-=======
                 default_base_velocities = [[0, 0] for _ in range(len(self.autoregression.t))]
                 default_base_angular_velocities = [0 for _ in range(len(self.autoregression.t))]
                 default_raw_data = [0, 0, 0, -1] # zero motion direction (robot stopped), forward base direction
 
                 return default_base_velocities, default_base_angular_velocities, default_raw_data
->>>>>>> 63dc0611
 
         else:
             # If the port is not empty, retrieve the new joystick inputs
-<<<<<<< HEAD
-            new_base_heights = []
-            new_quad_bezier = []
-=======
->>>>>>> 63dc0611
             new_base_velocities = []
             new_base_angular_velocities = []
             new_raw_data = []
 
-<<<<<<< HEAD
-            for k in range(0,7):
-                coord = res.get(k).asFloat32()
-                new_base_heights.append(coord)
-
-            for k in range(7, res.size() - 4, 2):
-                coords = [res.get(k).asFloat32(), res.get(k + 1).asFloat32()]
-                if k < 21:
-                    new_quad_bezier.append(coords)
-                elif k < 35:
-                    new_base_velocities.append(coords)
-                else:
-                    new_facing_dirs.append(coords)
-=======
             for k in range(0, 13, 2):
                 coords = [res.get(k).asFloat32(), res.get(k + 1).asFloat32()]
                 new_base_velocities.append(coords)
->>>>>>> 63dc0611
 
             for k in range(14, res.size()):
                 if k < res.size() - 4:
@@ -1840,17 +1398,10 @@
                 else:
                     new_raw_data.append(res.get(k).asFloat32())
 
-<<<<<<< HEAD
-            return new_base_heights, new_quad_bezier, new_base_velocities, new_facing_dirs, new_raw_data
-
-    def autoregression_and_blending(self, current_output: np.array, denormalized_current_output: np.array, base_heights: List, quad_bezier: List,
-                  facing_dirs: List, base_velocities: List) -> (List, List, List):
-=======
             return new_base_velocities, new_base_angular_velocities, new_raw_data
 
     def autoregression_and_blending(self, current_output: np.array, denormalized_current_output: np.array, base_velocities: List,
                                     base_angular_velocities: List) -> (List, List):
->>>>>>> 63dc0611
         """Use the network output in an autoregressive fashion and blend it with the user input."""
 
         world_H_base = self.kincomputations.kindyn.get_world_base_transform()
@@ -1859,12 +1410,6 @@
         blended_base_velocities, blended_base_angular_velocities = \
             self.autoregression.autoregression_and_blending(current_output=current_output,
                                                             denormalized_current_output=denormalized_current_output,
-<<<<<<< HEAD
-                                                            base_heights=base_heights,
-                                                            quad_bezier=quad_bezier,
-                                                            facing_dirs=facing_dirs,
-=======
->>>>>>> 63dc0611
                                                             base_velocities=base_velocities,
                                                             base_angular_velocities=base_angular_velocities,
                                                             world_H_base=world_H_base)
@@ -1872,13 +1417,8 @@
         return blended_base_velocities, blended_base_angular_velocities
 
     def update_storages_and_save(self, blending_coefficients: List, base_postural: List, joints_postural: List,
-<<<<<<< HEAD
-                                 links_postural: List, com_postural: List, raw_data: List, base_heights: List, quad_bezier: List,
-                                 base_velocities: List, facing_dirs: List, save_every_N_iterations: int) -> None:
-=======
                                  links_postural: List, com_postural: List, raw_data: List,
                                  base_velocities: List, base_angular_velocities: List, save_every_N_iterations: int) -> None:
->>>>>>> 63dc0611
         """Update the blending coefficients, posturals and joystick input storages and periodically save data."""
 
         # Update the blending coefficients storage
@@ -1889,13 +1429,8 @@
                                               links=links_postural, com=com_postural)
 
         # Update joystick inputs storage
-<<<<<<< HEAD
-        self.storage.update_joystick_inputs_storage(raw_data=raw_data, base_heights=base_heights, quad_bezier=quad_bezier,
-                                                    base_velocities=base_velocities, facing_dirs=facing_dirs)
-=======
         self.storage.update_joystick_inputs_storage(raw_data=raw_data, base_velocities=base_velocities, 
                                                     base_angular_velocities=base_angular_velocities)
->>>>>>> 63dc0611
 
         # Periodically save data
         if self.iteration % save_every_N_iterations == 0:
