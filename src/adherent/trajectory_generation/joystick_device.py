# SPDX-FileCopyrightText: Fondazione Istituto Italiano di Tecnologia
# SPDX-License-Identifier: BSD-3-Clause

# Adapted from https://gist.github.com/rdb/8864666
# which includes the code released by rdb under the Unlicense (unlicense.org)

import yarp
import math
import array
import struct
import numpy as np
from fcntl import ioctl
from typing import List, Dict, BinaryIO
from dataclasses import dataclass, field
from adherent.trajectory_generation.utils import quadratic_bezier
from adherent.trajectory_generation.utils import compute_angle_wrt_x_positive_semiaxis
from adherent.trajectory_generation.utils import define_initial_base_height

import matplotlib as mpl
mpl.rcParams['toolbar'] = 'None'
import matplotlib.pyplot as plt


@dataclass
class JoystickDevice:
    """Class for the joystick device."""

    jsdev: BinaryIO = None

    axis_map: List = field(default_factory=list)
    axis_states: Dict = field(default_factory=dict)

    button_map: List = field(default_factory=list)
    button_states: Dict = field(default_factory=dict)

    @staticmethod
    def build() -> "JoystickDevice":
        """Build an empty JoystickDevice."""

        return JoystickDevice()

    def open_device(self, device_path: str) -> None:
        """Open a joystick device."""

        axis_names = {
            0x00: 'x',
            0x01: 'y',
            0x02: 'z',
            0x03: 'rx',
            0x04: 'ry',
            0x05: 'rz',
            0x06: 'trottle',
            0x07: 'rudder',
            0x08: 'wheel',
            0x09: 'gas',
            0x0a: 'brake',
            0x10: 'hat0x',
            0x11: 'hat0y',
            0x12: 'hat1x',
            0x13: 'hat1y',
            0x14: 'hat2x',
            0x15: 'hat2y',
            0x16: 'hat3x',
            0x17: 'hat3y',
            0x18: 'pressure',
            0x19: 'distance',
            0x1a: 'tilt_x',
            0x1b: 'tilt_y',
            0x1c: 'tool_width',
            0x20: 'volume',
            0x28: 'misc',
        }
        button_names = {
            0x120: 'trigger',
            0x121: 'thumb',
            0x122: 'thumb2',
            0x123: 'top',
            0x124: 'top2',
            0x125: 'pinkie',
            0x126: 'base',
            0x127: 'base2',
            0x128: 'base3',
            0x129: 'base4',
            0x12a: 'base5',
            0x12b: 'base6',
            0x12f: 'dead',
            0x130: 'a',
            0x131: 'b',
            0x132: 'c',
            0x133: 'x',
            0x134: 'y',
            0x135: 'z',
            0x136: 'tl',
            0x137: 'tr',
            0x138: 'tl2',
            0x139: 'tr2',
            0x13a: 'select',
            0x13b: 'start',
            0x13c: 'mode',
            0x13d: 'thumbl',
            0x13e: 'thumbr',
            0x220: 'dpad_up',
            0x221: 'dpad_down',
            0x222: 'dpad_left',
            0x223: 'dpad_right',
            0x2c0: 'dpad_left',
            0x2c1: 'dpad_right',
            0x2c2: 'dpad_up',
            0x2c3: 'dpad_down',
        }

        # Open the joystick device
        print('Opening %s' % device_path)
        self.jsdev = open(device_path, 'rb')

        # Get the device name
        buf = array.array('B', [0] * 64)
        ioctl(self.jsdev, 0x80006a13 + (0x10000 * len(buf)), buf)
        js_name = buf.tobytes().rstrip(b'\x00').decode('utf-8')

        # Get number of axes
        buf = array.array('B', [0])
        ioctl(self.jsdev, 0x80016a11, buf)
        num_axes = buf[0]

        # Get number of buttons
        buf = array.array('B', [0])
        ioctl(self.jsdev, 0x80016a12, buf)
        num_buttons = buf[0]

        # Get the axis map and state
        buf = array.array('B', [0] * 0x40)
        ioctl(self.jsdev, 0x80406a32, buf)
        for axis in buf[:num_axes]:
            axis_name = axis_names.get(axis, 'unknown(0x%02x)' % axis)
            self.axis_map.append(axis_name)
            self.axis_states[axis_name] = 0.0

        # Get the button map and state
        buf = array.array('H', [0] * 200)
        ioctl(self.jsdev, 0x80406a34, buf)
        for btn in buf[:num_buttons]:
            btn_name = button_names.get(btn, 'unknown(0x%03x)' % btn)
            self.button_map.append(btn_name)
            self.button_states[btn_name] = 0

        # Debug
        print('Device name: %s' % js_name)
        print('%d axes found: %s' % (num_axes, ', '.join(self.axis_map)))
        print('%d buttons found: %s' % (num_buttons, ', '.join(self.button_map)))

    def update_joystick_state(self) -> None:
        """Update the axis and button states when more recent data from the joystick is available. In particular,
        store the binary value of the a button and the (x,y) axis values from the left analog and the (z,rz) axis values from the right analog."""

        # Wait for an event to read
        evbuf = self.jsdev.read(8)

        if evbuf:

            # Unpack the message
            time, value, kind, number = struct.unpack('IhBB', evbuf)

            # Retrieve the axis
            if kind & 0x02: #if the data received was axis data
                axis = self.axis_map[number]

<<<<<<< HEAD
                # Filter on the axes of interest: (x,y) for the motion direction, (z,rz) for the facing direction
                if axis not in ["x","y","z","rz"]:
                    return

                # Update the axis state
                fvalue = value / 32767.0
                self.axis_states[axis] = fvalue

            if kind & 0x01: #if the data received was button data
                button = self.button_map[number]

                # Filter on the button of interest: a
                if button != 'a':
                    return

                # Update the button state
                self.button_states[button] = value #this is a bool
=======
            # Filter on the axes of interest: (x,y) for the motion direction, (z,rz) for the base direction
            if axis not in ["x","y","z","rz"]:
                return
>>>>>>> 63dc0611



@dataclass
class JoystickDataProcessor:
    """Class for processing data from the joystick device."""

    device: JoystickDevice

    # Predefined norm for the base velocities
    base_vel_norm: float
    base_ang_vel_norm: float

    # Axis of the composed ellipsoid constraining the last point of the Bezier curve of base positions
    ellipsoid_forward_axis: float
    ellipsoid_side_axis: float
    ellipsoid_backward_axis: float

    # Scaling factor for all the axes of the composed ellipsoid
    ellipsoid_scaling: float

    # Offset for the control point of the Bezier curve
    control_point_offset: float

    # Maximum local variation angles for the base directions, different according to the type of walking
    max_base_direction_angle_forward: float # forward walking
    max_base_direction_angle_backward: float # backward walking
    max_base_direction_angle_side_opposite_sign: float # side walking (motion and base directions with opposite sign)
    max_base_direction_angle_side_same_sign: float # side walking (motion and base directions with same sign)

    # Number of points constituting the Bezier curve
    t: List = np.linspace(0, 1, 7)

    # Crouch status: 'a' button data <-> a
    curr_crouch_status: bool = False
    a_pressed: bool = False

    # Motion direction: left analog data <-> (x,y)
    curr_x: float = 0
    curr_y: float = -1

    # Base direction: right analog data <-> (z,rz)
    curr_z: float = 0
    curr_rz: float = -1

    @staticmethod
    def build(device_path: str,
              base_vel_norm: float = 0.4,
              base_ang_vel_norm: float = 0.4,
              ellipsoid_forward_axis: float = 1.0,
              ellipsoid_side_axis: float = 0.9,
              ellipsoid_backward_axis: float = 0.6,
              ellipsoid_scaling: float = 0.4,
              max_base_direction_angle_forward: float = math.pi/9,
              max_base_direction_angle_backward: float = math.pi/30,
              max_base_direction_angle_side_opposite_sign: float = math.pi/12,
              max_base_direction_angle_side_same_sign: float = math.pi/18) -> "JoystickDataProcessor":
        """Build a JoystickDataProcessor."""

        device = JoystickDevice.build()
        device.open_device(device_path=device_path)

        control_point_offset = 0.1 * ellipsoid_scaling

        return JoystickDataProcessor(device=device,
                                     base_vel_norm=base_vel_norm,
                                     base_ang_vel_norm=base_ang_vel_norm,
                                     ellipsoid_forward_axis=ellipsoid_forward_axis,
                                     ellipsoid_side_axis=ellipsoid_side_axis,
                                     ellipsoid_backward_axis=ellipsoid_backward_axis,
                                     ellipsoid_scaling=ellipsoid_scaling,
                                     control_point_offset=control_point_offset,
                                     max_base_direction_angle_forward=max_base_direction_angle_forward,
                                     max_base_direction_angle_backward=max_base_direction_angle_backward,
                                     max_base_direction_angle_side_opposite_sign=max_base_direction_angle_side_opposite_sign,
                                     max_base_direction_angle_side_same_sign=max_base_direction_angle_side_same_sign)

<<<<<<< HEAD
    def retrieve_current_feature_values(self) -> List:
        """Retrieve the current motion and facing directions from the axis states, as well as the current crouch status from the 'a' button."""
=======
    def retrieve_motion_and_base_directions(self) -> List:
        """Retrieve the current motion and base directions from the axis states."""
>>>>>>> 63dc0611

        # Update axis state
        self.device.update_joystick_state()

<<<<<<< HEAD
        # Retrieve updated crouch status, motion and facing directions from the button and axis states
        self.update_crouch_status()
=======
        # Retrieve updated motion and base directions from the axis states
>>>>>>> 63dc0611
        self.update_motion_direction()
        self.update_base_direction()

        # Return joystick inputs
        joystick_inputs = [self.curr_x, self.curr_y, self.curr_z, self.curr_rz]

        return joystick_inputs

    def update_crouch_status(self) -> None:
        """Update the crouch status, given the 'a' button state."""

        if self.device.button_states["a"]:
            self.a_pressed = True
        else:
            if self.a_pressed:
                self.curr_crouch_status = not self.curr_crouch_status
                self.a_pressed = False
                print('Changed crouch status to: %s' % self.curr_crouch_status)

    def update_motion_direction(self) -> None:
        """Update the motion direction, given the (x,y) states from the left analog."""

        # Return if the updated values coincide with the previous ones
        if self.device.axis_states["x"] == self.curr_x and self.device.axis_states["y"] == self.curr_y:
            return

        # Update motion direction
        self.curr_x = self.device.axis_states["x"]
        self.curr_y = self.device.axis_states["y"]

        # Normalize motion direction
        norm = np.linalg.norm([self.curr_x, self.curr_y])
        if norm != 0:
            self.curr_x = self.curr_x/norm
            self.curr_y = self.curr_y/norm

    def update_base_direction(self) -> None:
        """Update the base direction, given the (z,rz) states from the right analog and the current motion direction.
        Several constraints on the current base direction apply according to the current motion direction.
        """

        # If the left analog is not used (i.e. the robot is stopped), set frontal base direction (i.e. prevent the robot to turn on the spot)
        if self.curr_x == 0 and self.curr_y == 0:

            self.curr_z = 0
            self.curr_rz = -1

        else:

            # Return if the updated values coincide with the previous ones
            if self.device.axis_states["z"] == self.curr_z and self.device.axis_states["rz"] == self.curr_rz:
                return

            # If the left analog is used (i.e. the robot is moving) but the right analog is not, set frontal base direction
            if self.device.axis_states["z"] == 0 and self.device.axis_states["rz"] == 0:
                self.curr_z = 0
                self.curr_rz = -1

            else:

                # Compute the maximum local variation angle for the base direction
                max_base_direction_angle = self.compute_max_base_direction_angle()

                # Update base direction taking into account the maximum variation angle constraint
                theta = math.pi / 2 - max_base_direction_angle
                self.curr_rz = np.minimum(-math.sin(theta), self.device.axis_states["rz"])
                if self.curr_rz < -math.sin(theta):
                    self.curr_z = self.device.axis_states["z"]
                else:
                    self.curr_z = np.sign(self.device.axis_states["z"]) * math.cos(theta)

                # Normalize base direction
                norm = np.linalg.norm([self.curr_z, self.curr_rz])
                if norm != 0:
                    self.curr_z = self.curr_z/norm
                    self.curr_rz = self.curr_rz/norm

    def compute_max_base_direction_angle(self) -> float:
        """Compute the maximum local variation angle for the base direction, given the current motion direction.
          This angle is different for forward, backward and sideways walking. In the case of sideways walking, a
          different maximum angle is defined for coincident or opposite signs of motion and base direction."""

        # Backward walking
        if self.curr_y > 0.2:
            max_base_direction_angle = self.max_base_direction_angle_backward

        # Side walking
        elif self.curr_y < 0.2 and np.linalg.norm(self.curr_x) > 0.2:

            if np.sign(self.curr_x) != np.sign(self.device.axis_states["z"]):
                # Motion and base directions with opposite signs
                max_base_direction_angle = self.max_base_direction_angle_side_opposite_sign

            else:
                # Motion and base directions with same sign
                max_base_direction_angle = self.max_base_direction_angle_side_same_sign

        else:
            # Forward walking
            max_base_direction_angle = self.max_base_direction_angle_forward

        return max_base_direction_angle

    def process_joystick_inputs(self) -> (list, list, list, list):
        """Process the joystick inputs in order to retrieve the desired future ground trajectory specified by:
           - a line of future base heights (base_heights)
           - a quadratic Bezier curve of future base positions (quad_bezier)
           - a series of desired base velocities associated to the base positions in the Bezier curve (base_velocities)
           - a series of desired base directions associated to the base positions in the Bezier curve (base_dirs)
           - a series of desired base angular velocities (yaw) associated to the base positions in the Bezier curve (base_angular_velocities)
        """

        base_heights = self.compute_base_heights()
        quad_bezier = self.compute_quadratic_bezier()
        base_velocities = self.compute_base_velocities(quad_bezier)
        base_dirs = self.compute_base_directions(quad_bezier)
        base_ang_velocities = self.compute_base_angular_velocities(base_dirs)

<<<<<<< HEAD
        return base_heights, quad_bezier, base_velocities, facing_dirs

    def compute_base_heights(self) -> List:
        """Compute a linear array (vs. time) of future base heights based on the desired crouch status. The array will contain fixed
        interval changes in base height, moving toward the initial base height if the crouch status is False and toward a constant 
        lower reference base height if the crouch status is True.
        """
        initial_base_height = 0.0

        if self.curr_crouch_status: #crouching is turned on
            base_height = initial_base_height-0.1 #-10 cm

        else: #crouching is turned off
            base_height = initial_base_height #same as initial position

        # Compute the array of future base heights, all of which are the same value depending on whether crouching is enabled or not
        base_heights = (base_height*np.ones(self.t.size)).tolist()

        return base_heights
=======
        return quad_bezier, base_velocities, base_dirs, base_ang_velocities
>>>>>>> 63dc0611

    def compute_quadratic_bezier(self) -> List:
        """Compute a quadratic Bezier curve of future base positions from the joystick inputs. The last point of such
        a Bezier curve is constrained to lie on the edge of an ellipsoid composed by an upper and a lower semi-ellipse
        with axes of different length.
        """

        if self.curr_y <= 0:

            # Relevant Bezier points for the upper semi-ellipse (long axis = ellipsoid_forward_axis, short axis = ellipsoid_side_axis)
            initial_point = np.array([0, 0])
            unscaled_control_point_y = np.minimum(self.ellipsoid_forward_axis, - self.curr_y + self.control_point_offset)
            control_point = np.array([0, self.ellipsoid_scaling * unscaled_control_point_y])
            final_point = np.array([self.ellipsoid_side_axis * self.ellipsoid_scaling * self.curr_x,
                                    - self.ellipsoid_forward_axis * self.ellipsoid_scaling * self.curr_y])

        else:

            # Relevant Bezier points for the lower semi-ellipse (long axis = ellipsoid_backward_axis, short axis = ellipsoid_side_axis)
            initial_point = np.array([0, 0])
            unscaled_control_point_y = np.maximum( - self.ellipsoid_backward_axis, - self.curr_y - self.control_point_offset)
            control_point = np.array([0, self.ellipsoid_scaling * unscaled_control_point_y])
            final_point = np.array([self.ellipsoid_side_axis * self.ellipsoid_scaling * self.curr_x,
                                    - self.ellipsoid_backward_axis * self.ellipsoid_scaling * self.curr_y])

        # Compute the Bezier curve of base positions
        quad_bezier = quadratic_bezier(initial_point, control_point, final_point, self.t)

        return quad_bezier

    def compute_base_velocities(self, quad_bezier: List) -> List:
        """Compute a series of base velocities associated to the base positions in the Bezier curve by differentiation.
        If they are not null, such base velocities have a predefined norm.
        """

        base_velocities = []

        # Compute base velocities by differentiating Bezier base positions
        for i in range(1,len(quad_bezier)):

            base_pos_prev = quad_bezier[i-1]
            base_pos = quad_bezier[i]
            difference_norm = np.linalg.norm(base_pos - base_pos_prev)

            if difference_norm != 0:
                base_vel = (base_pos - base_pos_prev)/difference_norm
                base_vel *= self.base_vel_norm
            else:
                base_vel = [0,0]

            base_velocities.append(base_vel)

        # The last base velocity is approximated by replicating the previous one
        base_velocities.append(base_velocities[-1])

        return base_velocities

    def compute_base_directions(self, quad_bezier: List) -> List:
        """Compute a series of base directions associated to the base positions in the Bezier curve. The series
        progressively drives the current base direction to the user-specified desired one.
        """

        base_dirs = []

        # Angle from the desired base direction to the x positive semiaxis
        final_theta = compute_angle_wrt_x_positive_semiaxis([self.curr_z, -self.curr_rz])

        # Angle from the current base direction (always frontal in the local view) to the x positive semiaxis
        curr_theta = math.pi/2

        # Progressive angle update from the current base direction to the desired one
        theta_update = (final_theta - curr_theta)/(len(quad_bezier) - 1)

        # Compute series of base directions progressively going from the current one to the desired one
        for i in range(len(quad_bezier)):

            # Current base direction
            curr_base_dir = [math.cos(curr_theta), math.sin(curr_theta)]

            # Normalization
            norm = np.linalg.norm(curr_base_dir)
            if norm != 0:
                curr_base_dir = curr_base_dir/norm

            # Update
            base_dirs.append(curr_base_dir)
            curr_theta += theta_update

        return base_dirs

    def compute_base_angular_velocities(self, base_dirs: List) -> List:
        """Compute a series of base angular velocities associated to the base directions from the Bezier curve by differentiation.
        If they are not null, such base angular velocities have a predefined norm.
        """
        base_ang_velocities = []

        # Compute base angular velocities by differentiating Bezier base directions
        for i in range(1,len(base_dirs)):

            base_dir_prev = base_dirs[i-1]
            base_dir = base_dirs[i]
            cos_theta = np.dot(base_dir_prev, base_dir) # unitary norm vectors
            sin_theta = np.cross(base_dir_prev, base_dir) # unitary norm vectors
            theta = math.atan2(sin_theta, cos_theta)

            if np.abs(theta) != 0:
                base_ang_derivative = theta/np.abs(theta)
                base_ang_derivative *= self.base_ang_vel_norm
            else:
                base_ang_derivative = 0

            E = np.array([[0, -np.sin(theta),np.cos(theta)],
                          [0, np.cos(theta), np.sin(theta)],
                          [1, 0, 0]])
            base_angular_velocity = E.dot(np.array([base_ang_derivative,0.0,0.0]))
            base_ang_velocities.append(base_angular_velocity[2])

        # The last base angular velocity is approximated by replicating the previous one
        base_ang_velocities.append(base_ang_velocities[-1])

        return base_ang_velocities

    def send_data(self,
                  output_port: yarp.BufferedPortBottle,
<<<<<<< HEAD
                  base_heights: List,
                  quad_bezier: List,
=======
>>>>>>> 63dc0611
                  base_velocities: List,
                  base_angular_velocities: List,
                  joystick_inputs: List) -> None:
        """Send raw and processed joystick data through YARP."""

<<<<<<< HEAD
        # The joystick input from the user written on the YARP port will contain 7 + 3 * 7 * 2 + 4 = 53 values:
        # 0-6 are base_heights (z)
        # 7-20 are quad_bezier (x,y)
        # 21-34 are base_velocities (x,y)
        # 35-48 are facing_dirs (x,y)
        # 49-52 are joystick inputs to be stored for future plotting (curr_x, curr_y, curr_z, curr_rz)
=======
        # The joystick input from the user written on the YARP port will contain 2 * 7 + 7 + 4 = 25 values:
        # 0-13 are base_velocities (x,y)
        # 14-20 are base_angular_velocities (z)
        # 21-24 are joystick inputs to be stored for future plotting (curr_x, curr_y, curr_z, curr_rz)
>>>>>>> 63dc0611

        # Add data to be sent through the YARP port
        bottle = output_port.prepare()
        bottle.clear()
<<<<<<< HEAD
        for coord in base_heights:
            bottle.addFloat32(coord)
        for data in [quad_bezier, base_velocities, facing_dirs]:
=======
        for data in base_velocities:
>>>>>>> 63dc0611
            for elem in data:
                bottle.addFloat32(elem)
        for data in base_angular_velocities:
            bottle.addFloat32(data)
        for joystick_input in joystick_inputs:
            bottle.addFloat32(joystick_input)

        # Send data through the YARP port
        output_port.write()

    def plot_base_heights(self, base_heights: list) -> None:
        """Visualize the desired base height (i.e. crouch status) over time."""

        plt.figure(1)
        plt.clf()

        # Plot configuration
        plt.plot(self.t,base_heights, '-o')
        plt.xlabel("time (s)")
        plt.ylabel("base height (m)")

    def plot_motion_direction(self) -> None:
        """Visualize the current motion direction."""

        plt.figure(2)
        plt.clf()

        # Circumference of unitary radius
        r = 1
        x = np.linspace(-r, r, 1000)
        y = np.sqrt(-x ** 2 + r ** 2)
        plt.plot(x, y, 'r')
        plt.plot(x, -y, 'r')

        # Motion direction
        plt.scatter(0, 0, c='r')
        desired_motion_direction = plt.arrow(0, 0, self.curr_x, -self.curr_y, length_includes_head=True, width=0.01,
                                             head_width=8 * 0.01, head_length=1.8 * 8 * 0.01, color='r')

        # Plot configuration
        plt.axis('scaled')
        plt.xlim([-1.2, 1.2])
        plt.ylim([-1.4, 1.2])
        plt.axis('off')
        plt.legend([desired_motion_direction], ['DESIRED MOTION DIRECTION'], loc="lower center")

    def plot_base_direction(self) -> None:
        """Visualize current base direction."""

        plt.figure(3)
        plt.clf()

        # Circumference of unitary radius
        r = 1
        x = np.linspace(-r, r, 1000)
        y = np.sqrt(-x ** 2 + r ** 2)
        plt.plot(x, y, 'b')
        plt.plot(x, -y, 'b')

        # Base direction
        plt.scatter(0, 0, c='b')
        desired_base_direction = plt.arrow(0, 0, self.curr_z, -self.curr_rz, length_includes_head=True, width=0.01,
                                             head_width=8 * 0.01, head_length=1.8 * 8 * 0.01, color='b')

        # Plot configuration
        plt.axis('scaled')
        plt.xlim([-1.2, 1.2])
        plt.ylim([-1.4, 1.2])
        plt.axis('off')
        plt.legend([desired_base_direction], ['DESIRED BASE DIRECTION'], loc="lower center")

    def plot_base_Bezier(self, quad_bezier: list, base_dirs: list) -> None:
        """Visualize the Bezier curve of base positions obtained from the joystick inputs along with the
        associated base directions.
        """

        plt.figure(4)
        plt.clf()

        # Upper semi-ellipse of the composed ellipsoid on which the last point of the Bezier curve is constrained
        a = self.ellipsoid_side_axis * self.ellipsoid_scaling
        b = self.ellipsoid_forward_axis * self.ellipsoid_scaling
        x = np.linspace(-a, a, 1000)
        y = b * np.sqrt( 1 - (x ** 2)/(a ** 2))
        plt.plot(x, y, 'k')

        # Lower semi-ellipse of the composed ellipsoid on which the last point of the Bezier curve is constrained
        a = self.ellipsoid_side_axis * self.ellipsoid_scaling
        b = self.ellipsoid_backward_axis * self.ellipsoid_scaling
        x = np.linspace(-a, a, 1000)
        y = b * np.sqrt( 1 - (x ** 2)/(a ** 2))
        plt.plot(x, -y, 'k')

        # Plot base positions
        quad_bezier_x = [elem.tolist()[0] for elem in quad_bezier]
        quad_bezier_y = [elem.tolist()[1] for elem in quad_bezier]
        plt.scatter(quad_bezier_x, quad_bezier_y, c='r')

        # Plot base directions (scaled for visualization purposes)
        for i in range(len(quad_bezier)):
            plt.plot([quad_bezier_x[i], quad_bezier_x[i] + base_dirs[i][0]/10],
                     [quad_bezier_y[i], quad_bezier_y[i] + base_dirs[i][1]/10],
                     c='b')

        # Plot configuration
        plt.axis('scaled')
        plt.xlim([-0.5, 0.5])
        plt.ylim([-0.3, 0.5])
        plt.axis('off')<|MERGE_RESOLUTION|>--- conflicted
+++ resolved
@@ -14,7 +14,6 @@
 from dataclasses import dataclass, field
 from adherent.trajectory_generation.utils import quadratic_bezier
 from adherent.trajectory_generation.utils import compute_angle_wrt_x_positive_semiaxis
-from adherent.trajectory_generation.utils import define_initial_base_height
 
 import matplotlib as mpl
 mpl.rcParams['toolbar'] = 'None'
@@ -151,7 +150,7 @@
 
     def update_joystick_state(self) -> None:
         """Update the axis and button states when more recent data from the joystick is available. In particular,
-        store the binary value of the a button and the (x,y) axis values from the left analog and the (z,rz) axis values from the right analog."""
+        store the (x,y) axis values from the left analog and the (z,rz) axis values from the right analog."""
 
         # Wait for an event to read
         evbuf = self.jsdev.read(8)
@@ -165,30 +164,13 @@
             if kind & 0x02: #if the data received was axis data
                 axis = self.axis_map[number]
 
-<<<<<<< HEAD
-                # Filter on the axes of interest: (x,y) for the motion direction, (z,rz) for the facing direction
+                # Filter on the axes of interest: (x,y) for the motion direction, (z,rz) for the base direction
                 if axis not in ["x","y","z","rz"]:
                     return
 
                 # Update the axis state
                 fvalue = value / 32767.0
                 self.axis_states[axis] = fvalue
-
-            if kind & 0x01: #if the data received was button data
-                button = self.button_map[number]
-
-                # Filter on the button of interest: a
-                if button != 'a':
-                    return
-
-                # Update the button state
-                self.button_states[button] = value #this is a bool
-=======
-            # Filter on the axes of interest: (x,y) for the motion direction, (z,rz) for the base direction
-            if axis not in ["x","y","z","rz"]:
-                return
->>>>>>> 63dc0611
-
 
 
 @dataclass
@@ -220,10 +202,6 @@
 
     # Number of points constituting the Bezier curve
     t: List = np.linspace(0, 1, 7)
-
-    # Crouch status: 'a' button data <-> a
-    curr_crouch_status: bool = False
-    a_pressed: bool = False
 
     # Motion direction: left analog data <-> (x,y)
     curr_x: float = 0
@@ -265,23 +243,13 @@
                                      max_base_direction_angle_side_opposite_sign=max_base_direction_angle_side_opposite_sign,
                                      max_base_direction_angle_side_same_sign=max_base_direction_angle_side_same_sign)
 
-<<<<<<< HEAD
-    def retrieve_current_feature_values(self) -> List:
-        """Retrieve the current motion and facing directions from the axis states, as well as the current crouch status from the 'a' button."""
-=======
     def retrieve_motion_and_base_directions(self) -> List:
         """Retrieve the current motion and base directions from the axis states."""
->>>>>>> 63dc0611
 
         # Update axis state
         self.device.update_joystick_state()
 
-<<<<<<< HEAD
-        # Retrieve updated crouch status, motion and facing directions from the button and axis states
-        self.update_crouch_status()
-=======
         # Retrieve updated motion and base directions from the axis states
->>>>>>> 63dc0611
         self.update_motion_direction()
         self.update_base_direction()
 
@@ -289,17 +257,6 @@
         joystick_inputs = [self.curr_x, self.curr_y, self.curr_z, self.curr_rz]
 
         return joystick_inputs
-
-    def update_crouch_status(self) -> None:
-        """Update the crouch status, given the 'a' button state."""
-
-        if self.device.button_states["a"]:
-            self.a_pressed = True
-        else:
-            if self.a_pressed:
-                self.curr_crouch_status = not self.curr_crouch_status
-                self.a_pressed = False
-                print('Changed crouch status to: %s' % self.curr_crouch_status)
 
     def update_motion_direction(self) -> None:
         """Update the motion direction, given the (x,y) states from the left analog."""
@@ -387,42 +344,18 @@
 
     def process_joystick_inputs(self) -> (list, list, list, list):
         """Process the joystick inputs in order to retrieve the desired future ground trajectory specified by:
-           - a line of future base heights (base_heights)
            - a quadratic Bezier curve of future base positions (quad_bezier)
            - a series of desired base velocities associated to the base positions in the Bezier curve (base_velocities)
            - a series of desired base directions associated to the base positions in the Bezier curve (base_dirs)
            - a series of desired base angular velocities (yaw) associated to the base positions in the Bezier curve (base_angular_velocities)
         """
 
-        base_heights = self.compute_base_heights()
         quad_bezier = self.compute_quadratic_bezier()
         base_velocities = self.compute_base_velocities(quad_bezier)
         base_dirs = self.compute_base_directions(quad_bezier)
         base_ang_velocities = self.compute_base_angular_velocities(base_dirs)
 
-<<<<<<< HEAD
-        return base_heights, quad_bezier, base_velocities, facing_dirs
-
-    def compute_base_heights(self) -> List:
-        """Compute a linear array (vs. time) of future base heights based on the desired crouch status. The array will contain fixed
-        interval changes in base height, moving toward the initial base height if the crouch status is False and toward a constant 
-        lower reference base height if the crouch status is True.
-        """
-        initial_base_height = 0.0
-
-        if self.curr_crouch_status: #crouching is turned on
-            base_height = initial_base_height-0.1 #-10 cm
-
-        else: #crouching is turned off
-            base_height = initial_base_height #same as initial position
-
-        # Compute the array of future base heights, all of which are the same value depending on whether crouching is enabled or not
-        base_heights = (base_height*np.ones(self.t.size)).tolist()
-
-        return base_heights
-=======
         return quad_bezier, base_velocities, base_dirs, base_ang_velocities
->>>>>>> 63dc0611
 
     def compute_quadratic_bezier(self) -> List:
         """Compute a quadratic Bezier curve of future base positions from the joystick inputs. The last point of such
@@ -547,40 +480,20 @@
 
     def send_data(self,
                   output_port: yarp.BufferedPortBottle,
-<<<<<<< HEAD
-                  base_heights: List,
-                  quad_bezier: List,
-=======
->>>>>>> 63dc0611
                   base_velocities: List,
                   base_angular_velocities: List,
                   joystick_inputs: List) -> None:
         """Send raw and processed joystick data through YARP."""
 
-<<<<<<< HEAD
-        # The joystick input from the user written on the YARP port will contain 7 + 3 * 7 * 2 + 4 = 53 values:
-        # 0-6 are base_heights (z)
-        # 7-20 are quad_bezier (x,y)
-        # 21-34 are base_velocities (x,y)
-        # 35-48 are facing_dirs (x,y)
-        # 49-52 are joystick inputs to be stored for future plotting (curr_x, curr_y, curr_z, curr_rz)
-=======
         # The joystick input from the user written on the YARP port will contain 2 * 7 + 7 + 4 = 25 values:
         # 0-13 are base_velocities (x,y)
         # 14-20 are base_angular_velocities (z)
         # 21-24 are joystick inputs to be stored for future plotting (curr_x, curr_y, curr_z, curr_rz)
->>>>>>> 63dc0611
 
         # Add data to be sent through the YARP port
         bottle = output_port.prepare()
         bottle.clear()
-<<<<<<< HEAD
-        for coord in base_heights:
-            bottle.addFloat32(coord)
-        for data in [quad_bezier, base_velocities, facing_dirs]:
-=======
         for data in base_velocities:
->>>>>>> 63dc0611
             for elem in data:
                 bottle.addFloat32(elem)
         for data in base_angular_velocities:
@@ -591,17 +504,6 @@
         # Send data through the YARP port
         output_port.write()
 
-    def plot_base_heights(self, base_heights: list) -> None:
-        """Visualize the desired base height (i.e. crouch status) over time."""
-
-        plt.figure(1)
-        plt.clf()
-
-        # Plot configuration
-        plt.plot(self.t,base_heights, '-o')
-        plt.xlabel("time (s)")
-        plt.ylabel("base height (m)")
-
     def plot_motion_direction(self) -> None:
         """Visualize the current motion direction."""
 
